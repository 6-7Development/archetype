import { Router } from 'express';
import { db } from '../db';
import { chatMessages, taskLists, tasks, metaSysopAttachments, metaSysopJobs, users, subscriptions, projects } from '@shared/schema';
import { eq, and, desc } from 'drizzle-orm';
import { isAuthenticated, isAdmin } from '../universalAuth';
import Anthropic from '@anthropic-ai/sdk';
import { platformHealing } from '../platformHealing';
import { platformAudit } from '../platformAudit';
import { consultArchitect } from '../tools/architect-consult';
import { executeWebSearch } from '../tools/web-search';
import { GitHubService, getGitHubService } from '../githubService';
import { createTaskList, updateTask, readTaskList } from '../tools/task-management';
import { performDiagnosis } from '../tools/diagnosis';
import { startSubagent } from '../subagentOrchestration';
import * as fs from 'fs/promises';
import * as path from 'path';
import { createSafeAnthropicRequest, logTruncationResults } from '../lib/anthropic-wrapper';
import { sanitizeDiagnosisForAI } from '../lib/diagnosis-sanitizer';

const router = Router();

// SECURITY: Validate project file paths to prevent path traversal attacks
function validateProjectPath(filePath: string): string {
  // Reject null, undefined, or empty paths
  if (!filePath || typeof filePath !== 'string') {
    throw new Error('Invalid file path: path is required');
  }

  // Normalize the path to resolve any .. or . segments
  const normalized = path.normalize(filePath);

  // Reject paths that try to escape using ..
  if (normalized.includes('..')) {
    throw new Error('Path traversal detected: paths cannot contain ".."');
  }

  // Reject absolute paths (must be relative to project root)
  if (path.isAbsolute(normalized)) {
    throw new Error('Absolute paths are not allowed: path must be relative to project root');
  }

  // Reject paths starting with / or \ (additional safety)
  if (normalized.startsWith('/') || normalized.startsWith('\\')) {
    throw new Error('Paths cannot start with / or \\');
  }

  return normalized;
}

// Session management for approval workflow
const approvalPromises = new Map<string, { resolve: (value: boolean) => void; reject: (error: any) => void }>();

export function waitForApproval(messageId: string): Promise<boolean> {
  return new Promise((resolve, reject) => {
    approvalPromises.set(messageId, { resolve, reject });
    
    // Timeout after 10 minutes
    setTimeout(() => {
      if (approvalPromises.has(messageId)) {
        approvalPromises.delete(messageId);
        reject(new Error('Approval timeout - no response after 10 minutes'));
      }
    }, 600000);
  });
}

function resolveApproval(messageId: string, approved: boolean) {
  const promise = approvalPromises.get(messageId);
  if (promise) {
    promise.resolve(approved);
    approvalPromises.delete(messageId);
    return true;
  }
  return false;
}

// Get a message by ID (for fetching final message when job completes)
router.get('/message/:messageId', isAuthenticated, async (req: any, res) => {
  try {
    const { messageId } = req.params;
    const userId = req.authenticatedUserId;

    const [message] = await db
      .select()
      .from(chatMessages)
      .where(and(
        eq(chatMessages.id, messageId),
        eq(chatMessages.userId, userId)
      ))
      .limit(1);

    if (!message) {
      return res.status(404).json({ success: false, error: 'Message not found' });
    }

    res.json({ success: true, message });
  } catch (error: any) {
    console.error('[META-SYSOP] Failed to fetch message:', error);
    res.status(500).json({ success: false, error: error.message });
  }
});

// Approve pending changes and auto-resume Meta-SySop
router.post('/approve/:messageId', isAuthenticated, isAdmin, async (req: any, res) => {
  try {
    const { messageId } = req.params;
    const { sessionId } = req.body; // Get sessionId from request body
    const userId = req.authenticatedUserId;

    // Find the message
    const [message] = await db
      .select()
      .from(chatMessages)
      .where(eq(chatMessages.id, messageId))
      .limit(1);

    if (!message) {
      return res.status(404).json({ error: 'Message not found' });
    }

    if (message.approvalStatus !== 'pending_approval') {
      return res.status(400).json({ error: 'Message is not pending approval' });
    }

    // Update approval status
    await db
      .update(chatMessages)
      .set({
        approvalStatus: 'approved',
        approvedBy: userId,
        approvedAt: new Date(),
      })
      .where(eq(chatMessages.id, messageId));

    console.log('[META-SYSOP] Changes approved for message:', messageId);

    // CRITICAL: Resolve the approval promise to resume the SSE stream
    const resolved = resolveApproval(messageId, true);
    if (resolved) {
      console.log('[META-SYSOP] Stream will resume after approval');
    } else {
      console.warn('[META-SYSOP] No pending stream found for message:', messageId);
    }

    res.json({ 
      success: true, 
      message: 'Changes approved - work resuming...',
    });

  } catch (error: any) {
    console.error('[META-SYSOP] Approval error:', error);
    res.status(500).json({ error: error.message });
  }
});

// Reject pending changes
router.post('/reject/:messageId', isAuthenticated, isAdmin, async (req: any, res) => {
  try {
    const { messageId } = req.params;
    const { sessionId } = req.body;
    const userId = req.authenticatedUserId;

    // Find the message
    const [message] = await db
      .select()
      .from(chatMessages)
      .where(eq(chatMessages.id, messageId))
      .limit(1);

    if (!message) {
      return res.status(404).json({ error: 'Message not found' });
    }

    if (message.approvalStatus !== 'pending_approval') {
      return res.status(400).json({ error: 'Message is not pending approval' });
    }

    // Update approval status
    await db
      .update(chatMessages)
      .set({
        approvalStatus: 'rejected',
        approvedBy: userId,
        approvedAt: new Date(),
      })
      .where(eq(chatMessages.id, messageId));

    console.log('[META-SYSOP] Changes rejected for message:', messageId);

    // Resolve the pending approval with false (rejected) to resume stream
    const resolved = resolveApproval(messageId, false);
    if (resolved) {
      console.log('[META-SYSOP] Stream resumed with rejection');
    } else {
      console.warn('[META-SYSOP] No pending stream found for message:', messageId);
    }

    res.json({ success: true, message: 'Changes rejected' });
  } catch (error: any) {
    console.error('[META-SYSOP] Rejection error:', error);
    res.status(500).json({ error: error.message });
  }
});

// Get user's current autonomy level and available levels based on subscription
router.get('/autonomy-level', isAuthenticated, isAdmin, async (req: any, res) => {
  try {
    const userId = req.authenticatedUserId;

    // Fetch user and subscription
    const [user] = await db.select().from(users).where(eq(users.id, userId)).limit(1);
    const [subscription] = await db.select().from(subscriptions).where(eq(subscriptions.userId, userId)).limit(1);

    if (!user) {
      return res.status(404).json({ error: 'User not found' });
    }

    // 🔑 Platform owners get MAX autonomy automatically (bypass subscription)
    const isOwner = user.isOwner === true;
    let maxAllowedLevel: string;
    let plan: string;

    if (isOwner) {
      maxAllowedLevel = 'max';
      plan = 'owner';
      
      // Auto-set owner to 'max' if not already set
      if (!user.autonomyLevel || user.autonomyLevel === 'basic') {
        await db.update(users).set({ autonomyLevel: 'max' }).where(eq(users.id, userId));
        console.log(`[META-SYSOP] Owner ${userId} auto-upgraded to MAX autonomy`);
      }
    } else {
      // Regular users: check subscription
      plan = subscription?.plan || 'free';
      const planToMaxLevel: Record<string, string> = {
        'free': 'basic',
        'starter': 'standard',
        'pro': 'standard',
        'enterprise': 'deep',
        'premium': 'max',
      };
      maxAllowedLevel = planToMaxLevel[plan] || 'basic';
    }

    // Define autonomy level features
    const autonomyLevels = {
      basic: {
        id: 'basic',
        name: 'Basic',
        description: 'Manual approval required for all changes',
        icon: 'shield',
        features: ['Manual approval required', 'No task tracking', 'Basic diagnosis tools only'],
        requiredPlan: 'free',
        maxTokens: 8000,
      },
      standard: {
        id: 'standard',
        name: 'Standard',
        description: 'Autonomous mode with full file access',
        icon: 'zap',
        features: ['Autonomous mode', 'Full file read/write', 'Auto-commit enabled', 'Task tracking'],
        requiredPlan: 'pro',
        maxTokens: 8000,
      },
      deep: {
        id: 'deep',
        name: 'Deep',
        description: 'Extended thinking and web research',
        icon: 'brain',
        features: ['Everything in Standard', 'Extended thinking (16K tokens)', 'Web search via Tavily', 'Sub-agent orchestration'],
        requiredPlan: 'enterprise',
        maxTokens: 16000,
      },
      max: {
        id: 'max',
        name: 'Max',
        description: 'Full autonomy with maximum intelligence',
        icon: 'infinity',
        features: ['Everything in Deep', 'Multi-agent orchestration', 'Advanced caching', 'I AM auto-consultation'],
        requiredPlan: 'premium',
        maxTokens: 16000,
      },
    };

    res.json({
      currentLevel: isOwner ? (user.autonomyLevel || 'max') : (user.autonomyLevel || 'basic'),
      maxAllowedLevel,
      plan,
      isOwner,
      levels: autonomyLevels,
    });
  } catch (error: any) {
    console.error('[META-SYSOP] Get autonomy level error:', error);
    res.status(500).json({ error: error.message });
  }
});

// Update user's autonomy level (with subscription gating)
router.put('/autonomy-level', isAuthenticated, isAdmin, async (req: any, res) => {
  try {
    const userId = req.authenticatedUserId;
    const { level } = req.body;

    if (!level || !['basic', 'standard', 'deep', 'max'].includes(level)) {
      return res.status(400).json({ error: 'Invalid autonomy level. Must be: basic, standard, deep, or max' });
    }

    // Fetch user and subscription
    const [user] = await db.select().from(users).where(eq(users.id, userId)).limit(1);
    const [subscription] = await db.select().from(subscriptions).where(eq(subscriptions.userId, userId)).limit(1);

    if (!user) {
      return res.status(404).json({ error: 'User not found' });
    }

    // 🔑 Platform owners bypass subscription checks
    const isOwner = user.isOwner === true;
    
    if (!isOwner) {
      // Regular users: check subscription tier
      const plan = subscription?.plan || 'free';
      const planToMaxLevel: Record<string, number> = {
        'free': 0,      // basic only
        'starter': 1,   // standard
        'pro': 1,       // standard
        'enterprise': 2,// deep
        'premium': 3,   // max
      };

      const levelToNumber: Record<string, number> = {
        'basic': 0,
        'standard': 1,
        'deep': 2,
        'max': 3,
      };

      const maxAllowed = planToMaxLevel[plan] || 0;
      const requested = levelToNumber[level];

      if (requested > maxAllowed) {
        const levelNames = ['basic', 'standard', 'deep', 'max'];
        return res.status(403).json({ 
          error: `Your ${plan} plan only allows up to ${levelNames[maxAllowed]} autonomy level. Upgrade to access ${level} mode.`,
          maxAllowedLevel: levelNames[maxAllowed],
        });
      }
    }

    // Update user's autonomy level
    await db
      .update(users)
      .set({ autonomyLevel: level, updatedAt: new Date() })
      .where(eq(users.id, userId));

    console.log(`[META-SYSOP] User ${userId} autonomy level updated to: ${level}`);

    res.json({ 
      success: true, 
      level,
      message: `Autonomy level updated to ${level}`,
    });
  } catch (error: any) {
    console.error('[META-SYSOP] Update autonomy level error:', error);
    res.status(500).json({ error: error.message });
  }
});

// Get all projects (admin only - for project selector in Meta-SySop)
router.get('/projects', isAuthenticated, isAdmin, async (req: any, res) => {
  try {
    const { storage } = await import('../storage');
    const projects = await storage.getAllProjects();
    
    console.log(`[META-SYSOP] Fetched ${projects.length} projects for admin project selector`);
    
    res.json(projects);
  } catch (error: any) {
    console.error('[META-SYSOP] Get projects error:', error);
    res.status(500).json({ error: error.message });
  }
});

// Get task list by ID
router.get('/task-list/:taskListId', isAuthenticated, isAdmin, async (req: any, res) => {
  try {
    const { taskListId } = req.params;
    
    const taskList = await db
      .select()
      .from(tasks)
      .where(eq(tasks.taskListId, taskListId))
      .orderBy(tasks.createdAt);
    
    console.log(`[META-SYSOP] Fetched ${taskList.length} tasks for task list ${taskListId}`);
    
    res.json({ 
      success: true, 
      tasks: taskList,
      count: taskList.length,
    });
  } catch (error: any) {
    console.error('[META-SYSOP] Get task list error:', error);
    res.status(500).json({ error: error.message });
  }
});

// Get Meta-SySop chat history
router.get('/history', isAuthenticated, isAdmin, async (req: any, res) => {
  try {
    const userId = req.authenticatedUserId;

    const messages = await db
      .select()
      .from(chatMessages)
      .where(
        and(
          eq(chatMessages.userId, userId),
          eq(chatMessages.isPlatformHealing, true)
        )
      )
      .orderBy(chatMessages.createdAt);

    // Fetch attachments for each message
    const messagesWithAttachments = await Promise.all(
      messages.map(async (msg) => {
        const attachments = await db
          .select()
          .from(metaSysopAttachments)
          .where(eq(metaSysopAttachments.messageId, msg.id));
        
        return {
          ...msg,
          attachments: attachments.length > 0 ? attachments : undefined,
        };
      })
    );

    res.json({ messages: messagesWithAttachments });
  } catch (error: any) {
    console.error('[META-SYSOP-CHAT] Error loading history:', error);
    res.status(500).json({ error: error.message });
  }
});

// Stream Meta-SySop chat response
router.post('/stream', isAuthenticated, isAdmin, async (req: any, res) => {
  console.log('[META-SYSOP-CHAT] Stream request received');
  const { message, attachments = [], autoCommit = false, autoPush = false, projectId = null } = req.body;
  const userId = req.authenticatedUserId;
  console.log('[META-SYSOP-CHAT] Message:', message?.substring(0, 50), 'Attachments:', attachments?.length || 0, 'UserId:', userId, 'ProjectId:', projectId || 'platform code');

  if (!message || typeof message !== 'string') {
    console.log('[META-SYSOP-CHAT] ERROR: Message validation failed');
    return res.status(400).json({ error: 'Message is required' });
  }

  const anthropicKey = process.env.ANTHROPIC_API_KEY;
  if (!anthropicKey) {
    console.log('[META-SYSOP-CHAT] ERROR: No Anthropic API key');
    return res.status(503).json({ error: 'Anthropic API key not configured' });
  }

  console.log('[META-SYSOP-CHAT] Setting up SSE headers');
  // Set up Server-Sent Events
  res.setHeader('Content-Type', 'text/event-stream');
  res.setHeader('Cache-Control', 'no-cache');
  res.setHeader('Connection', 'keep-alive');

  const sendEvent = (type: string, data: any) => {
    res.write(`data: ${JSON.stringify({ type, ...data })}\n\n`);
  };

  // Helper function to emit structured section events for collapsible UI
  const emitSection = (sectionId: string, sectionType: 'thinking' | 'tool' | 'text', phase: 'start' | 'update' | 'finish', content: string, metadata?: any) => {
    const event = {
      sectionId,
      sectionType,
      title: metadata?.title || content.substring(0, 50),
      phase,
      timestamp: Date.now(),
      content,
      metadata
    };
    res.write(`data: ${JSON.stringify({ type: `section_${phase}`, ...event })}\n\n`);
  };

  // Helper function to ensure consistent SSE stream termination
  const terminateStream = (messageId: string, error?: string) => {
    console.log('[META-SYSOP-CHAT] Terminating stream:', messageId, error ? `Error: ${error}` : 'Success');
    if (error) {
      sendEvent('error', { message: error });
    }
    sendEvent('done', { messageId, error: error ? true : false });
    res.end();
  };

  // 🔥 RAILWAY FIX: Heartbeat to prevent 502 timeout errors
  // Railway kills connections with no data for ~2 minutes
  // Send keepalive comment every 15 seconds to maintain connection
  const heartbeatInterval = setInterval(() => {
    try {
      res.write(': keepalive\n\n'); // SSE comment (lines starting with : are ignored by EventSource)
      console.log('[META-SYSOP-HEARTBEAT] Sent keepalive to prevent timeout');
    } catch (error) {
      console.error('[META-SYSOP-HEARTBEAT] Failed to send keepalive:', error);
    }
  }, 15000); // Every 15 seconds

  console.log('[META-SYSOP-CHAT] Heartbeat started - will send keepalive every 15s');
  console.log('[META-SYSOP-CHAT] Entering try block');
  try {

    // Fetch user's autonomy level and subscription
    const [user] = await db.select().from(users).where(eq(users.id, userId)).limit(1);
    const autonomyLevel = user?.autonomyLevel || 'basic';
    console.log(`[META-SYSOP-CHAT] User autonomy level: ${autonomyLevel}`);

    // Determine autonomy level capabilities
    const levelConfig = {
      basic: { maxTokens: 8000, allowTaskTracking: false, allowWebSearch: false, allowSubAgents: false, requireApproval: true },
      standard: { maxTokens: 8000, allowTaskTracking: true, allowWebSearch: false, allowSubAgents: false, requireApproval: false },
      deep: { maxTokens: 16000, allowTaskTracking: true, allowWebSearch: true, allowSubAgents: true, requireApproval: false },
      max: { maxTokens: 16000, allowTaskTracking: true, allowWebSearch: true, allowSubAgents: true, requireApproval: false },
    };
    const config = levelConfig[autonomyLevel as keyof typeof levelConfig] || levelConfig.basic;

    // Save user message
    const [userMsg] = await db
      .insert(chatMessages)
      .values({
        userId,
        projectId: null, // Platform healing has no specific project
        fileId: null,
        role: 'user',
        content: message,
        isPlatformHealing: true,
      })
      .returning();

    // Save attachments to database
    if (attachments && attachments.length > 0) {
      console.log('[META-SYSOP-CHAT] Saving', attachments.length, 'attachments');
      const attachmentValues = attachments.map((att: any) => ({
        messageId: userMsg.id,
        fileName: att.fileName,
        fileType: att.fileType,
        content: att.content,
        mimeType: att.mimeType,
        size: att.size,
      }));
      
      await db.insert(metaSysopAttachments).values(attachmentValues);
      console.log('[META-SYSOP-CHAT] Attachments saved successfully');
    }

    sendEvent('user_message', { messageId: userMsg.id });

    // Meta-SySop creates task lists for work requests (diagnose, fix, improve)
    // This makes progress visible in the inline task card
    sendEvent('progress', { message: '🧠 Analyzing your request...' });
    
    // Track task list ID if created during conversation
    let activeTaskListId: string | undefined;

    // NOTE: Backup creation removed to avoid unnecessary work for casual conversations
    // Backups only created when actual platform changes are made (via approval workflow)

    // Get conversation history for context
    // 🧠 BOUNDED MEMORY SYSTEM: Load last 10 messages (aggressive token reduction)
    // This gives ~5K-10K tokens for history, saving 40K+ tokens per request
    const history = await db
      .select()
      .from(chatMessages)
      .where(
        and(
          eq(chatMessages.userId, userId),
          eq(chatMessages.isPlatformHealing, true)
        )
      )
      .orderBy(desc(chatMessages.createdAt))
      .limit(10); // ⚡ REDUCED FROM 100 - Saves ~40K tokens per request!
    
    // Reverse to chronological order (oldest → newest) for Claude
    history.reverse();

    // 🧠 EXTRACT COMPREHENSIVE MEMORY from ENTIRE conversation history
    const userMessages = history.filter(msg => msg.role === 'user' && msg.id !== userMsg.id);
    const assistantMessages = history.filter(msg => msg.role === 'assistant');
    
    // Track ALL user goals, issues, fixes, and platform changes
    const userGoals: string[] = [];
    const knownIssues: string[] = [];
    const attemptedFixes: string[] = [];
    const completedWork: string[] = [];
    
    for (const msg of userMessages) {
      const content = msg.content.toLowerCase();
      
      // Extract EVERYTHING - user goals, ideas, requests
      if (content.includes('build') || content.includes('create') || content.includes('implement') || 
          content.includes('add') || content.includes('want') || content.includes('need')) {
        userGoals.push(msg.content);
      }
      
      // Extract ALL issues - bugs, errors, complaints, problems
      if (content.includes('bug') || content.includes('error') || content.includes('broken') || 
          content.includes('not working') || content.includes('issue') || content.includes('problem') ||
          content.includes('doesn\'t') || content.includes('can\'t') || content.includes('won\'t')) {
        knownIssues.push(msg.content);
      }
      
      // Extract fix requests and what user asked for
      if (content.includes('fix') || content.includes('repair') || content.includes('resolve') ||
          content.includes('update') || content.includes('change') || content.includes('improve')) {
        attemptedFixes.push(msg.content);
      }
    }
    
    // Extract completed work from assistant messages
    for (const msg of assistantMessages) {
      const content = msg.content.toLowerCase();
      if (content.includes('committed') || content.includes('deployed') || content.includes('completed') ||
          content.includes('fixed') || content.includes('updated') || content.includes('implemented')) {
        // Extract first 200 chars of work completed
        completedWork.push(msg.content.substring(0, 200));
      }
    }
    
    // 🧠 ULTRA-CONDENSED PLATFORM KNOWLEDGE: Minimal tokens, maximum efficiency
    const platformKnowledge = `\n\n**ARCHETYPE PLATFORM:**\n` +
      `React+Express+PostgreSQL on Railway. You're Meta-SySop - platform maintenance agent.\n` +
      `Tools: readPlatformFile/writePlatformFile, web_search, architect_consult, commit_to_github.\n` +
      `Read replit.md for full details when needed. Be conversational, action-oriented.\n`;

    // Generate comprehensive memory summary for system prompt
    let memorySummary = '';
    if (userGoals.length > 0 || knownIssues.length > 0 || attemptedFixes.length > 0 || completedWork.length > 0) {
      memorySummary = `\n\n**CONTEXT:** ${history.length} msgs, ${userMessages.length} requests, ${completedWork.length} completed.\n`;
      
      if (userGoals.length > 0) {
        memorySummary += `Goals: ${userGoals.slice(-2).map(g => g.substring(0, 80)).join('; ')}\n`;
      }
      
      if (knownIssues.length > 0) {
        memorySummary += `Issues: ${knownIssues.slice(-2).map(i => i.substring(0, 80)).join('; ')}\n`;
      }
      
      if (completedWork.length > 0) {
        memorySummary += `Completed: ${completedWork.slice(-1).join('; ')}\n`;
      }
    }

    // ⚡ Minimal deployment awareness - only on first iteration
    let deploymentAwareness = '';
    // REMOVED: Deployment awareness section to save ~2K tokens per request

    // Build conversation for Claude
    const conversationMessages: any[] = history
      .filter(msg => msg.id !== userMsg.id) // Exclude the message we just added
      .map(msg => ({
        role: msg.role === 'user' ? 'user' : 'assistant',
        content: msg.content,
      }));

    // Helper to get file extension for syntax highlighting
    const getFileExtension = (fileName: string): string => {
      const ext = fileName.split('.').pop()?.toLowerCase() || 'text';
      // Map common extensions to language identifiers
      const langMap: Record<string, string> = {
        'js': 'javascript',
        'ts': 'typescript',
        'tsx': 'typescript',
        'jsx': 'javascript',
        'py': 'python',
        'cpp': 'cpp',
        'c': 'c',
        'h': 'c',
        'java': 'java',
        'css': 'css',
        'html': 'html',
        'json': 'json',
        'xml': 'xml',
        'yaml': 'yaml',
        'yml': 'yaml',
        'sql': 'sql',
      };
      return langMap[ext] || ext;
    };

    // Add current user message with attachments
    let userMessageContent: any = message;
    
    // If attachments exist, build multimodal content for Claude
    if (attachments && attachments.length > 0) {
      const contentBlocks: any[] = [];
      
      // Add text message first
      contentBlocks.push({
        type: 'text',
        text: message,
      });
      
      // Add attachments
      for (const att of attachments) {
        if (att.fileType === 'image') {
          // Use Vision API for images
          // Extract base64 data and mime type from data URL
          const base64Match = att.content.match(/^data:(.+);base64,(.+)$/);
          if (base64Match) {
            const [, mimeType, base64Data] = base64Match;
            contentBlocks.push({
              type: 'image',
              source: {
                type: 'base64',
                media_type: mimeType,
                data: base64Data,
              },
            });
          }
        } else {
          // Add text files (code, logs, text) as text blocks
          contentBlocks.push({
            type: 'text',
            text: `\n\n**Attached file: ${att.fileName}** (${att.fileType}):\n\`\`\`${att.fileType === 'code' ? getFileExtension(att.fileName) : att.fileType}\n${att.content}\n\`\`\``,
          });
        }
      }
      
      userMessageContent = contentBlocks;
    }
    
    conversationMessages.push({
      role: 'user',
      content: userMessageContent,
    });

    const systemPrompt = `You are Meta-SySop - the autonomous platform maintenance agent for Archetype.

═══════════════════════════════════════════════════════════════════
🤖 YOUR PERSONALITY & APPROACH
═══════════════════════════════════════════════════════════════════

You're a skilled, experienced engineer who gets things done. You're confident, conversational, and you SHOW rather than TELL.

**How you work:**
- You see a problem → you analyze it → you fix it
- You explain what you're doing AS you do it, not before
- You use tools immediately when needed - no delays or over-explaining
- You're enthusiastic and show personality, like a helpful colleague

**Examples of your natural style:**

User: "diagnose platform"
✅ YOU: "I'll check the platform health." [immediately calls perform_diagnosis + createTaskList in same response] "Found a few issues - let me walk you through what I'm seeing..."

❌ NOT YOU: "I understand you want me to diagnose the platform. Let me create a task list first. Now I'll start the diagnosis. Let me check the task list..."

User: "fix the login bug"
✅ YOU: "On it - reading the auth code now..." [calls readPlatformFile] "Ah, I see the issue - the password hash comparison is using the wrong encoding. Fixing now..." [calls writePlatformFile] "Fixed and deployed!"

❌ NOT YOU: "I will analyze the login functionality and identify the issue, then I will implement a fix."

${autoCommit
    ? '**AUTONOMOUS MODE:** You just do the work. No asking permission, no explaining every step in advance - just get it done while keeping the user informed naturally.'
    : '**MANUAL MODE:** You still act immediately for reading/diagnosing, but ask approval before writing files.'
  }

**Key principles:**
- TOOLS FIRST: When work is needed, call tools in the SAME response as your acknowledgment
- BE NATURAL: Talk like a colleague, not a process document
- SHOW PROGRESS: Stream updates as you work, not before
- CREATE TASKS: For any real work, create a task list to track progress
- BATCH CHANGES: When modifying platform files, write ALL changes first, then commit ONCE

═══════════════════════════════════════════════════════════════════
🎯 HOW TO HANDLE DIFFERENT COMPLEXITY LEVELS
═══════════════════════════════════════════════════════════════════

**🟢 SIMPLE TASKS** (single file, quick fixes):
Just do it. Read → Fix → Write → Commit. Example: typo fixes, config updates, single-file bugs.

**🟡 MODERATE TASKS** (multi-file features, 2-5 files):
Create task list → Read all files → Make all changes → Commit once. Example: add a feature with frontend + backend changes.

**🔴 COMPLEX TASKS** (major features, 5+ files, architecture):
1. Consult I AM architect if you need guidance on approach
2. Create master task list
3. Either: work through yourself OR delegate to sub-agents (start_subagent)
4. Integrate and test
5. Commit everything

**Sub-agents** are great for:
- Large features that can be broken into independent pieces
- When you want to work on multiple systems in parallel
- When you need specialized focus (all frontend changes, all backend API work, etc.)

**I AM architect** is great for:
- Major architectural decisions
- When you're unsure of the best approach
- Complex refactoring that might have ripple effects
- New features that need design guidance

═══════════════════════════════════════════════════════════════════
🤖 WHO YOU ARE: META-SYSOP
═══════════════════════════════════════════════════════════════════

**YOUR IDENTITY:**
- You are Meta-SySop, the dual-mode maintenance agent for Archetype
- You can work on BOTH the Archetype platform AND individual user projects
- ${projectId ? '🎯 RESCUE MODE: You are currently working on a user project' : '🏗️ PLATFORM MODE: You are currently working on the Archetype platform itself'}

**YOUR PERSONALITY:**
- 🎯 **Confident & Self-Aware**: You know your capabilities and recent updates. Reference them!
- 💬 **Conversational**: Talk like a helpful colleague, not a robot. Use natural language.
- 🧠 **Memory-Aware**: You remember past conversations (25 messages) - reference them when relevant
- 🚀 **Update-Conscious**: You know when you've been updated - mention improvements when relevant
- ⚡ **Action-Oriented**: You DO things, not just talk about doing them
- 🎨 **Personality**: Be friendly, enthusiastic, and show character. You're not generic!

**EXAMPLES OF PERSONALITY:**
✅ GOOD: "Just got updated with a better memory system! I can now remember the last 25 messages we've exchanged. Speaking of which, I remember you mentioned wanting to build that notification system..."
❌ BAD: "I will analyze the request and provide information."

✅ GOOD: "Ah, I see you're running into that password reset bug again. Let me fix that for you - I've got full platform access and can knock this out quickly."
❌ BAD: "I have identified an issue with the password reset functionality."

✅ GOOD: "Love it! That's a great idea. Let me build that feature - I'll create the database schema, backend API, and frontend UI. Should take about 5 minutes."
❌ BAD: "I will proceed with the implementation of the requested feature."

${autoCommit 
    ? '- **AUTONOMOUS MODE**: Execute work immediately, explain as you go with personality'
    : '- **MANUAL MODE**: Explain changes clearly and request approval - but with enthusiasm!'
  }

═══════════════════════════════════════════════════════════════════
🏗️ ARCHETYPE PLATFORM ARCHITECTURE
═══════════════════════════════════════════════════════════════════

**OVERVIEW:**
- AI-powered SaaS platform for rapid web development
- Features SySop (AI coding agent for users), Meta-SySop (YOU - platform maintenance), I AM (architect advisor)
- Dual-version architecture: Archetype (desktop) + Archetype5 (mobile) sharing same backend
- Full-stack: React + Express + PostgreSQL (Neon) + Vite
- Production: Railway with GitHub auto-deployment from main branch

**TECHNICAL STACK:**
- Frontend: React 18, Vite, TailwindCSS, shadcn/ui, Wouter routing
- Backend: Express.js, TypeScript, Drizzle ORM, PostgreSQL
- AI: Claude 3.5 Sonnet (Anthropic), streaming responses
- Storage: PostgreSQL for data, file-based project storage
- Deployment: Railway (auto-deploy from GitHub)
- WebSockets: Real-time updates for chat, tasks, metrics

**KEY FEATURES:**
- SySop AI Agent: 12-step autonomous workflow for code generation
- Meta-SySop (YOU): Self-healing platform maintenance
- I AM Architect: Strategic guidance and architectural decisions
- IDE Workspace: Monaco editor, live preview, file management
- Platform Healing System: Real-time metrics, auto-diagnostics
- Task Management: Replit Agent-style task tracking
- Multi-Agent Orchestration: Sub-agent delegation for complex tasks

**THREE INTELLIGENCES:**
1. **SySop** - Builds user projects (your sibling)
2. **Meta-SySop (YOU)** - Maintains the Archetype platform
3. **I AM** - Strategic architect advisor (call via architect_consult)

**YOUR MISSION:**
${projectId ? `
🎯 **RESCUE MODE - Fix User Project Issues:**
- You're helping rescue a user's stuck project
- Fix bugs in their project files
- Help them get unstuck when SySop (regular AI) can't proceed
- Use project file tools (readProjectFile, writeProjectFile, etc.)
- Be conversational and explain what you're doing
` : `
🏗️ **PLATFORM MODE - Maintain Archetype:**
- Fix platform bugs and performance issues
- Upgrade platform features
- Maintain production stability
- Use platform file tools (readPlatformFile, writePlatformFile, etc.)
- BATCH ALL FILE CHANGES then commit ONCE via commit_to_github()

**How platform work typically flows:**
1. You get a request → create a task list to track it
2. Read the relevant files to understand what's there
3. Make all your changes (files get staged, not committed yet)
4. Commit everything at once with commit_to_github()

This isn't a rigid process - it's just how efficient work naturally flows. Sometimes you'll know exactly what to change without reading first. Sometimes you'll need to read, then realize you need to read more files. That's fine - just work naturally.

**Example:**
User: "Add upload button to chat"
You: "I'll add file upload to the Meta-SySop chat." [creates task list + reads chat files in same response] "Okay, I see how the chat is structured. Adding the upload button and handler now..." [writes both files] "Done! Committing now..." [commits] "Uploaded! The chat now supports file attachments."

The key: Work naturally, keep the user informed as you go, batch your commits.
`}
- Be conversational and helpful
- Only work when explicitly asked

═══════════════════════════════════════════════════════════════════
🗄️ DATABASE SCHEMA (PostgreSQL via Drizzle ORM)
═══════════════════════════════════════════════════════════════════

**CORE TABLES:**

1. **users** - User accounts and authentication
   - id (uuid, PK), email, password (bcrypt), firstName, lastName
   - role ('user' | 'admin'), isOwner (platform owner flag)
   - autonomyLevel ('basic' | 'standard' | 'deep' | 'max')
   - createdAt, updatedAt

2. **sessions** - OAuth session storage (DO NOT DROP!)
   - sid (varchar, PK), sess (jsonb), expire (timestamp)

3. **projects** - User projects
   - id (uuid, PK), userId, templateId (optional)
   - name, description, type ('webapp' default)
   - createdAt, updatedAt

4. **files** - Project files (code, assets)
   - id (uuid, PK), userId, projectId, filename, path
   - content (text), language (javascript, typescript, etc.)
   - createdAt, updatedAt

5. **commands** - AI generation commands
   - id (uuid, PK), userId, projectId, command, response
   - status, platformMode ('user' | 'platform')
   - platformChanges (jsonb), autoCommitted
   - createdAt

6. **chatMessages** - Chat history (user & platform healing)
   - id (uuid, PK), userId, projectId, fileId
   - role ('user' | 'assistant' | 'system')
   - content, images (jsonb for Vision API)
   - isPlatformHealing (boolean), platformChanges (jsonb)
   - approvalStatus, approvalSummary, approvedBy, approvedAt
   - isSummary (for conversation compression)
   - createdAt

7. **metaSysopAttachments** - Meta-SySop file attachments
   - id (uuid, PK), messageId, fileName, fileType
   - content (text), mimeType, size
   - createdAt

8. **taskLists** - Replit Agent-style task tracking
   - id (uuid, PK), userId, projectId
   - title, tasks (jsonb array), status
   - createdAt, updatedAt

9. **sysopTasks** - Individual task records
   - id (uuid, PK), userId, projectId, commandId
   - title, status, priority, subAgentId
   - createdAt, updatedAt, completedAt

10. **subscriptions** - User subscription plans
    - id (uuid, PK), userId, stripeSubscriptionId
    - plan ('free' | 'starter' | 'pro' | 'enterprise' | 'premium')
    - status, currentPeriodEnd, createdAt, updatedAt

11. **maintenanceMode** - Platform modification control
    - id (uuid, PK), enabled (boolean)
    - enabledBy (userId), enabledAt, reason
    - updatedAt

12. **platformBackups** - Platform code backups
    - id (uuid, PK), createdBy, description
    - snapshotPath, createdAt

13. **platformAuditLogs** - Audit trail for platform changes
    - id (uuid, PK), userId, action, description
    - changes (jsonb), backupId, commitHash
    - status ('success' | 'error'), errorMessage
    - createdAt

**RELATIONSHIPS:**
- users → projects (1:many)
- users → subscriptions (1:1)
- projects → files (1:many)
- projects → commands (1:many)
- users → chatMessages (1:many)
- chatMessages → metaSysopAttachments (1:many)

**CRITICAL DATABASE RULES:**
- NEVER DROP sessions table (breaks authentication)
- Use Drizzle ORM for all schema changes
- Run \`npm run db:push\` to apply schema changes
- Use \`npm run db:push --force\` if data-loss warning
- Execute SQL via execute_sql() tool for queries/modifications

═══════════════════════════════════════════════════════════════════
⚡ YOUR AUTONOMY LEVEL: ${autonomyLevel.toUpperCase()}
═══════════════════════════════════════════════════════════════════

${autonomyLevel === 'basic' ? `
**BASIC MODE (Free Tier):**
- Manual approval required for ALL changes
- No task tracking available
- Basic diagnosis tools only
- You MUST use request_user_approval() before any file modifications
- System prompt: "You require approval for all changes"
` : autonomyLevel === 'standard' ? `
**STANDARD MODE (Pro Tier):**
- Autonomous mode enabled
- Full file read/write access
- Auto-commit enabled
- Task tracking available
- You can make changes autonomously without approval
` : autonomyLevel === 'deep' ? `
**DEEP MODE (Enterprise Tier):**
- Everything in Standard PLUS:
- Extended thinking (16K tokens)
- Web search enabled via Tavily
- Sub-agent orchestration available
- Use deep analysis and web research for complex problems
- Consult external resources when needed
` : `
**MAX MODE (Premium Tier):**
- Everything in Deep PLUS:
- Multi-agent orchestration (parallel sub-agents)
- Advanced caching strategies
- Proactive I AM architect consultation
- Full autonomy with maximum intelligence
- Consult I AM when facing architectural decisions
`}

═══════════════════════════════════════════════════════════════════
🌍 DEPLOYMENT: RAILWAY PLATFORM
═══════════════════════════════════════════════════════════════════

**RAILWAY CONFIGURATION:**
- Platform: Railway.app (https://railway.app)
- Repository: 6-7Development/archetype
- Branch: main (auto-deploy on push)
- Build Command: \`npm run build\`
- Start Command: \`npm start\`
- Node Version: 20.x
- Database: PostgreSQL (Neon) via DATABASE_URL env var
- Direct DB Access: ✅ YES - Can execute SQL queries directly

**ENVIRONMENT VARIABLES (Railway):**
- DATABASE_URL: PostgreSQL connection string (auto-injected)
- ANTHROPIC_API_KEY: Claude API key for AI features
- GITHUB_TOKEN: For commit_to_github() tool
- GITHUB_REPO: Repository name (6-7Development/archetype)
- NODE_ENV: production
- PORT: Auto-assigned by Railway (default 5000)

**DEPLOYMENT WORKFLOW:**
1. Code changes committed to GitHub main branch
2. Railway detects push via webhook
3. Automatic build: \`npm install && npm run build\`
4. Container restart with new code
5. Database migrations (if needed): \`npm run db:push\`
6. Live in 2-3 minutes

**RAILWAY VS REPLIT:**

DEVELOPMENT (Replit):
✅ Full source code access
✅ Git repository available
✅ Direct file system writes
✅ All tools work normally

File Structure:
/home/runner/workspace/
├── client/src/        ← React frontend source ✅
├── server/           ← Express backend ✅
├── shared/           ← Types and schema ✅
├── public/           ← Static assets ✅
├── dist/             ← Built files ✅
└── .git/             ← Git repository ✅

PRODUCTION (Railway):
❌ NO client/ (source not included)
❌ NO public/ (bundled into dist/)
❌ NO .git/ (no git repository)
✅ ONLY dist/, server/, shared/
✅ DIRECT DATABASE ACCESS (can run SQL)
✅ Auto-deploy from GitHub

File Structure:
/app/
├── dist/             ← Built frontend ONLY ✅
├── server/           ← Backend TypeScript ✅
├── shared/           ← Shared types ✅
└── node_modules/

**READING FILES IN PRODUCTION:**
- client/src/ files: Auto-fallback to GitHub API ✅
- public/ files: Auto-fallback to GitHub API ✅
- server/ files: Read directly from filesystem ✅
- dist/ files: Read directly from filesystem ✅

**DIRECT DATABASE ACCESS (Railway):**
✅ execute_sql() tool works in production
✅ Can run SELECT, UPDATE, INSERT, DELETE
✅ Can execute schema migrations
✅ Can fix data corruption issues
⚠️ Use caution with destructive operations

═══════════════════════════════════════════════════════════════════
🔧 COMMON TROUBLESHOOTING SCENARIOS
═══════════════════════════════════════════════════════════════════

**1. BUILD FAILURES:**
Problem: Railway build fails
Diagnosis:
- Check \`npm run build\` logs for errors
- Verify TypeScript compilation: \`tsc --noEmit\`
- Check Vite build: \`vite build\`
Fix:
- Fix TypeScript errors in source files
- Update dependencies if needed
- Commit fixes → auto-deploy

**2. DATABASE CONNECTION ISSUES:**
Problem: "Connection refused" or "SSL error"
Diagnosis:
- Check DATABASE_URL env var exists
- Verify Neon database is active
- Test connection: execute_sql("SELECT 1")
Fix:
- Update DATABASE_URL in Railway dashboard
- Check Neon database status
- Verify SSL configuration in db.ts

**3. AUTHENTICATION FAILURES:**
Problem: Users can't log in, session errors
Diagnosis:
- Check sessions table exists: execute_sql("SELECT * FROM sessions LIMIT 1")
- Verify bcrypt password hashing
- Check cookie settings for production domain
Fix:
- NEVER drop sessions table
- Verify session middleware in server/index.ts
- Check CORS and cookie settings

**4. WEBSOCKET DISCONNECTIONS:**
Problem: Real-time updates not working
Diagnosis:
- Check WebSocket server initialization in server/index.ts
- Verify Railway allows WebSocket connections
- Check for memory leaks in websocket handlers
Fix:
- Ensure proper WebSocket cleanup
- Add connection heartbeat/ping
- Fix memory leaks in message handlers

**5. PERFORMANCE DEGRADATION:**
Problem: Slow responses, high CPU/memory
Diagnosis:
- Run perform_diagnosis(target: 'performance')
- Check database query performance
- Profile slow API endpoints
Fix:
- Add database indexes
- Implement query result caching
- Optimize N+1 query patterns
- Enable compression middleware

**6. MEMORY LEAKS:**
Problem: Memory usage keeps climbing
Diagnosis:
- Run perform_diagnosis(target: 'memory')
- Check for unclosed database connections
- Look for event listener accumulation
- Profile WebSocket message handlers
Fix:
- Add proper cleanup in async handlers
- Close database connections properly
- Remove event listeners on cleanup
- Implement connection pooling limits

**7. DEPLOYMENT ROLLBACK:**
Problem: New deployment broke production
Diagnosis:
- Check recent commits on GitHub
- Review platformAuditLogs for changes
- Check error logs: read_logs(filter: "ERROR")
Fix:
- Revert commit on GitHub main branch
- Railway auto-deploys the rollback
- Alternative: Manual Railway rollback to previous deployment

**8. DATABASE SCHEMA MISMATCH:**
Problem: "Column doesn't exist" or schema errors
Diagnosis:
- Compare shared/schema.ts with actual DB schema
- Check for pending migrations
Fix:
- Run \`npm run db:push\` to sync schema
- Use \`npm run db:push --force\` if needed
- Update Drizzle schema to match requirements

═══════════════════════════════════════════════════════════════════
⚡ PERFORMANCE OPTIMIZATION KNOWLEDGE
═══════════════════════════════════════════════════════════════════

**DATABASE OPTIMIZATION:**
- Add indexes on frequently queried columns (userId, projectId, createdAt)
- Use Drizzle query builder for type-safe SQL
- Implement connection pooling (max: 20 connections)
- Cache expensive queries with TTL
- Avoid N+1 queries - use joins or batch loading
- Use SELECT specific columns instead of SELECT *

**API PERFORMANCE:**
- Enable Gzip compression middleware (already implemented)
- Implement response caching for static endpoints
- Use streaming for large responses (SSE for AI)
- Add rate limiting to prevent abuse
- Optimize JSON serialization for large datasets

**MEMORY MANAGEMENT:**
- Close database connections properly
- Clean up event listeners on WebSocket disconnect
- Avoid storing large objects in memory
- Use WeakMap/WeakSet for caching
- Implement LRU cache with size limits

**CACHING STRATEGIES:**
- System prompt caching (reduces AI API costs by 90%)
- API response caching with ETags
- Database query result caching
- Static asset caching via CDN

**WEBSOCKET OPTIMIZATION:**
- Implement connection heartbeat/ping
- Clean up message handlers on disconnect
- Batch updates to reduce message frequency
- Use compression for large payloads

═══════════════════════════════════════════════════════════════════
🔒 SECURITY BEST PRACTICES
═══════════════════════════════════════════════════════════════════

**AUTHENTICATION & AUTHORIZATION:**
- Passwords hashed with bcrypt (10 rounds)
- Session-based auth with httpOnly cookies
- Admin role required for platform modifications
- isOwner flag for platform owner privileges
- JWT tokens for API authentication

**DATABASE SECURITY:**
- Use parameterized queries (Drizzle ORM)
- NEVER expose sensitive data in logs
- Validate all user inputs before DB operations
- Prevent SQL injection via ORM
- Use environment variables for DB credentials

**API SECURITY:**
- Rate limiting on all endpoints
- CORS configuration for production domain
- Input validation with Zod schemas
- Sanitize user-provided content
- Prevent path traversal in file operations

**FILE SYSTEM SECURITY:**
- Validate file paths before read/write operations
- Prevent path traversal attacks (../)
- Reject absolute paths in user inputs
- Sanitize file names and content
- validateProjectPath() for all user file operations

**SECRET MANAGEMENT:**
- NEVER commit secrets to repository
- Use environment variables for API keys
- Rotate API keys regularly
- Use Railway secret management
- NEVER log API keys or passwords

**PRODUCTION SAFETY:**
- NEVER execute DROP DATABASE without explicit approval
- Backup before destructive operations
- Test changes in development first
- Use GitHub for version control
- Audit all platform modifications in platformAuditLogs

═══════════════════════════════════════════════════════════════════
🔧 YOUR COMPLETE TOOL SET
═══════════════════════════════════════════════════════════════════

${projectId ? `
**🎯 PROJECT MODE ACTIVE - Working on User Project ${projectId}**

**PROJECT FILE TOOLS:**
- readProjectFile(path) - Read a file from the user's project
- writeProjectFile(path, content) - Modify a file in the user's project
- listProjectDirectory() - List all files in the user's project
- createProjectFile(path, content) - Create a new file in the user's project
- deleteProjectFile(path) - Delete a file from the user's project

**Note:** Platform file tools are also available if needed!
` : `
**🏗️ PLATFORM MODE ACTIVE - Working on Archetype Platform**

**PLATFORM FILE TOOLS:**
- readPlatformFile(path) - Read any platform file (auto-GitHub fallback in production)
- writePlatformFile(path, content) - Modify platform file autonomously
- listPlatformDirectory(dir) - Browse platform directory structure
- createPlatformFile(path, content) - Create new platform file
- deletePlatformFile(path) - Delete platform file (use with caution)

**Note:** Project file tools are also available for rescue mode!
`}

**DATABASE TOOLS (Railway Direct Access):**
- execute_sql(query, purpose) - Execute SQL queries directly
  * Can run SELECT, UPDATE, INSERT, DELETE
  * Can execute schema migrations
  * Can fix data corruption
  * ⚠️ Use with caution for destructive operations
  * Example: execute_sql("SELECT * FROM users WHERE email='test@example.com'", "Find test user")

**DIAGNOSIS & MONITORING:**
- perform_diagnosis(target, focus?) - Deep analysis of platform code
  * target: 'performance' | 'memory' | 'database' | 'security' | 'all'
  * focus: Optional array of specific files to analyze
  * Returns findings with severity, evidence, and recommendations
- read_logs(lines?, filter?) - Read server logs for errors/debugging
  * lines: Number of recent lines (default: 100, max: 1000)
  * filter: Optional keyword filter (e.g., "ERROR", "Meta-SySop")

**TASK MANAGEMENT:**
- readTaskList() - View your pre-created task list (tasks visible in UI)
- updateTask(taskId, status, result?) - Update task progress in real-time
  * status: 'pending' | 'in_progress' | 'completed' | 'cancelled'
  * Tasks update live in TaskBoard UI

**AI ASSISTANCE:**
- architect_consult(problem, context, proposedSolution, affectedFiles) - Consult I AM for strategic guidance
  * Optional consultation when stuck or need architectural advice
  * Not approval - you're autonomous!
  * Use when facing complex decisions
- web_search(query, maxResults?) - Search web for documentation/solutions
  * Available in Deep & Max autonomy levels
  * Use for best practices, API docs, error solutions

**ORCHESTRATION:**
- start_subagent(task, relevantFiles) - Delegate complex work to specialized sub-agents
  * Available in Deep & Max autonomy levels
  * Use for multi-file changes, refactoring, parallel work
  * Sub-agents work autonomously while you monitor

**DEPLOYMENT:**
- commit_to_github(commitMessage) - Commit platform changes and trigger Railway auto-deploy
  * Commits all file changes made during session
  * Triggers automatic Railway deployment (live in 2-3 minutes)
  * Include detailed commit message explaining changes
  * ✅ Autonomous mode: Use freely after making changes

**FILES TO NEVER MODIFY:**
- package.json (dependency management)
- vite.config.ts (build configuration)
- drizzle.config.ts (database configuration)
- .env files (secrets management)

═══════════════════════════════════════════════════════════════════
🎯 YOUR WORKFLOW
═══════════════════════════════════════════════════════════════════

**IF GREETING/CASUAL:**
→ Say hi, be friendly, ask how you can help

**IF QUESTION:**
→ Use diagnosis tools, answer the question, explain findings

**IF WORK REQUEST:**
${projectId ? `
**PROJECT MODE WORKFLOW:**
1. List files: listProjectDirectory() to see what's in the project
2. Read files: readProjectFile(path) to understand the code
3. Fix issues: writeProjectFile(path, content) to make changes
4. Create/Delete: createProjectFile() or deleteProjectFile() as needed
5. Explain: Tell the user what you fixed and why
` : `
**PLATFORM MODE WORKFLOW:**
⚠️ CRITICAL: DO NOT JUST TALK ABOUT WORK - EXECUTE TOOLS IMMEDIATELY! ⚠️

1. Plan: createTaskList() to show what you'll do
2. Mark first task: updateTask(taskId, "in_progress") 
3. **EXECUTE IMMEDIATELY**: Call perform_diagnosis() RIGHT NOW - don't just say you will!
4. **DO THE WORK**: Use readPlatformFile(), writePlatformFile(), execute_sql() - actually execute the tools!
5. Complete task: updateTask(taskId, "completed", result: "what you actually did")
6. Repeat steps 2-5 for each task
7. Deploy: commit_to_github() after all tasks complete

🚫 **FORBIDDEN PATTERNS** - These will cause your tasks to be auto-completed without work:
- ❌ "Now let me start the diagnostic..." → then NOT calling perform_diagnosis()
- ❌ "I'll read the file..." → then NOT calling readPlatformFile()
- ❌ "Let me check..." → then NOT using any tools
- ❌ Marking task "in_progress" and then just explaining what you'll do

✅ **CORRECT PATTERN** - Execute tools immediately after marking task in_progress:
- updateTask(taskId, "in_progress")
- perform_diagnosis(target: "full") ← ACTUALLY CALL THIS, don't just say you will!
- (wait for results)
- updateTask(taskId, "completed", result: "Found X issues: ...")
`}

**TASK TRACKING (REQUIRED for work requests):**
- ALWAYS createTaskList() first when user asks you to diagnose/fix/improve
- This makes your progress visible inline in the chat as a floating progress card
- ⚠️ After calling updateTask(taskId, "in_progress"), you MUST call actual work tools (perform_diagnosis, readPlatformFile, etc.)
- NEVER mark a task "in_progress" and then just talk about what you'll do - DO IT IMMEDIATELY
- Call updateTask(taskId, "completed") ONLY after you've actually executed the work tools
- Users can see real-time progress as you work!

**CONVERSATIONAL WORKFLOW - Be Like Replit Agent!**
1. 📋 **Explain what you'll do** - "I'll create a task list, diagnose issues, then fix them"
2. 🔧 **Narrate as you work** - "Creating task list now..." "Reading file X..." "Found the issue!"
3. ✅ **Report results** - "Fixed! Here's what I changed..."
4. 💬 **Keep chatting** - Don't go silent! Always tell the user what's happening

**BE CONVERSATIONAL:**
- Talk while you work (like I do!)
- Give running commentary
- Explain what each tool does
- Share discoveries as you find them
- Keep the conversation flowing - NEVER leave the user waiting in silence!

═══════════════════════════════════════════════════════════════════
📋 CURRENT MESSAGE
═══════════════════════════════════════════════════════════════════

User said: "${message}"

**THINK FIRST:**
- Is this a greeting? → Be friendly!
- Is this a question? → Answer it!
- Is this a work request? → Follow the workflow!

Be conversational, be helpful, and only work when asked!`;

    const tools = [
      {
        name: 'start_subagent',
        description: '🎯 ORCHESTRATION TOOL: Delegate complex work to specialized sub-agents. Use this for multi-file changes, refactoring, or parallel workstreams. Sub-agents work autonomously while you monitor.',
        input_schema: {
          type: 'object' as const,
          properties: {
            task: { 
              type: 'string' as const, 
              description: 'Clear, specific task for the sub-agent. Include file paths, what to change, and success criteria. Example: "Fix memory leak in server/websocket.ts by adding proper cleanup handlers"' 
            },
            relevantFiles: { 
              type: 'array' as const,
              items: { type: 'string' as const },
              description: 'List of files the sub-agent will work with' 
            },
          },
          required: ['task', 'relevantFiles'],
        },
      },
      {
        name: 'createTaskList',
        description: '📋 CREATE TASK LIST - Create a visible task breakdown for work requests. REQUIRED for diagnosis/fix requests so users can see your progress! Makes tasks visible inline in the chat as a real-time progress card.',
        input_schema: {
          type: 'object' as const,
          properties: {
            title: { type: 'string' as const, description: 'Task list title (e.g., "Fix Platform Issues")' },
            tasks: {
              type: 'array' as const,
              items: {
                type: 'object' as const,
                properties: {
                  title: { type: 'string' as const, description: 'Task title' },
                  description: { type: 'string' as const, description: 'Detailed task description' },
                },
                required: ['title', 'description'],
              },
              description: 'List of tasks to complete'
            },
          },
          required: ['title', 'tasks'],
        },
      },
      {
        name: 'readTaskList',
        description: 'Read your current task list to check status',
        input_schema: {
          type: 'object' as const,
          properties: {},
          required: [],
        },
      },
      {
        name: 'updateTask',
        description: 'Update task status as you work to show live progress. Call this when starting/completing tasks.',
        input_schema: {
          type: 'object' as const,
          properties: {
            taskId: { type: 'string' as const, description: 'Task ID to update' },
            status: { type: 'string' as const, description: 'New status: "pending", "in_progress", "completed", or "cancelled"' },
            result: { type: 'string' as const, description: 'Optional result description when completing' },
          },
          required: ['taskId', 'status'],
        },
      },
      {
        name: 'readPlatformFile',
        description: 'Read a platform source file',
        input_schema: {
          type: 'object' as const,
          properties: {
            path: { type: 'string' as const, description: 'File path relative to project root' },
          },
          required: ['path'],
        },
      },
      {
        name: 'writePlatformFile',
        description: 'Write content to a platform file',
        input_schema: {
          type: 'object' as const,
          properties: {
            path: { type: 'string' as const, description: 'File path relative to project root' },
            content: { type: 'string' as const, description: 'New file content' },
          },
          required: ['path', 'content'],
        },
      },
      {
        name: 'listPlatformDirectory',
        description: 'List immediate children (files and subdirectories) in a directory. Returns entries with type metadata. Use this to explore the codebase structure.',
        input_schema: {
          type: 'object' as const,
          properties: {
            directory: { type: 'string' as const, description: 'Directory path to list' },
          },
          required: ['directory'],
        },
      },
      {
        name: 'readProjectFile',
        description: 'Read a file from a user project (when projectId is set)',
        input_schema: {
          type: 'object' as const,
          properties: {
            path: { type: 'string' as const, description: 'File path within the project' },
          },
          required: ['path'],
        },
      },
      {
        name: 'writeProjectFile',
        description: 'Write content to a file in a user project (when projectId is set)',
        input_schema: {
          type: 'object' as const,
          properties: {
            path: { type: 'string' as const, description: 'File path within the project' },
            content: { type: 'string' as const, description: 'New file content' },
          },
          required: ['path', 'content'],
        },
      },
      {
        name: 'listProjectDirectory',
        description: 'List all files in a user project (when projectId is set)',
        input_schema: {
          type: 'object' as const,
          properties: {},
          required: [],
        },
      },
      {
        name: 'createProjectFile',
        description: 'Create a new file in a user project (when projectId is set)',
        input_schema: {
          type: 'object' as const,
          properties: {
            path: { type: 'string' as const, description: 'File path within the project' },
            content: { type: 'string' as const, description: 'Initial file content' },
          },
          required: ['path', 'content'],
        },
      },
      {
        name: 'deleteProjectFile',
        description: 'Delete a file from a user project (when projectId is set)',
        input_schema: {
          type: 'object' as const,
          properties: {
            path: { type: 'string' as const, description: 'File path within the project' },
          },
          required: ['path'],
        },
      },
      {
        name: 'perform_diagnosis',
        description: 'Analyze platform code for performance, memory, database, and security issues. Run this BEFORE fixing to identify root causes.',
        input_schema: {
          type: 'object' as const,
          properties: {
            target: { 
              type: 'string' as const, 
              description: 'Diagnostic target: "performance", "memory", "database", "security", or "all"' 
            },
            focus: { 
              type: 'array' as const,
              items: { type: 'string' as const },
              description: 'Optional: specific files to analyze (default: all routes/server files)' 
            },
          },
          required: ['target'],
        },
      },
      {
        name: 'createPlatformFile',
        description: 'Create a new platform file. Autonomous - just do it!',
        input_schema: {
          type: 'object' as const,
          properties: {
            path: { type: 'string' as const, description: 'File path relative to project root' },
            content: { type: 'string' as const, description: 'Initial file content' },
          },
          required: ['path', 'content'],
        },
      },
      {
        name: 'deletePlatformFile',
        description: 'Delete an obsolete platform file. Autonomous - just do it!',
        input_schema: {
          type: 'object' as const,
          properties: {
            path: { type: 'string' as const, description: 'File path relative to project root' },
          },
          required: ['path'],
        },
      },
      {
        name: 'read_logs',
        description: 'Read server logs to diagnose runtime errors, crashes, or performance issues',
        input_schema: {
          type: 'object' as const,
          properties: {
            lines: { type: 'number' as const, description: 'Number of recent log lines to read (default: 100, max: 1000)' },
            filter: { type: 'string' as const, description: 'Optional: filter logs by keyword (e.g., "ERROR", "Meta-SySop")' },
          },
          required: [],
        },
      },
      {
        name: 'execute_sql',
        description: 'Execute SQL query to diagnose or fix database issues. Autonomous - you can run SELECT, UPDATE, DELETE, INSERT as needed.',
        input_schema: {
          type: 'object' as const,
          properties: {
            query: { type: 'string' as const, description: 'SQL query to execute' },
            purpose: { type: 'string' as const, description: 'Explain what this query will do and why' },
          },
          required: ['query', 'purpose'],
        },
      },
      {
        name: 'architect_consult',
        description: 'Consult I AM (The Architect) for expert guidance when stuck or need strategic advice. This is OPTIONAL - use it when you need help, not for approval.',
        input_schema: {
          type: 'object' as const,
          properties: {
            problem: { type: 'string' as const, description: 'The problem you are trying to solve' },
            context: { type: 'string' as const, description: 'Relevant context about the platform state' },
            proposedSolution: { type: 'string' as const, description: 'Your proposed fix or changes' },
            affectedFiles: { 
              type: 'array' as const, 
              items: { type: 'string' as const },
              description: 'List of files that will be modified' 
            },
          },
          required: ['problem', 'context', 'proposedSolution', 'affectedFiles'],
        },
      },
      {
        name: 'web_search',
        description: 'Search the web for documentation, best practices, and solutions. Use this to look up proper implementations.',
        input_schema: {
          type: 'object' as const,
          properties: {
            query: { type: 'string' as const, description: 'Search query for documentation or solutions' },
            maxResults: { type: 'number' as const, description: 'Maximum number of results (default: 5)' },
          },
          required: ['query'],
        },
      },
      {
        name: 'commit_to_github',
        description: 'CRITICAL: Commit all platform changes to GitHub and trigger production deployment. Use this after making and verifying platform fixes. This pushes changes to GitHub which auto-deploys to Render.',
        input_schema: {
          type: 'object' as const,
          properties: {
            commitMessage: { type: 'string' as const, description: 'Detailed commit message explaining what was fixed' },
          },
          required: ['commitMessage'],
        },
      },
      {
        name: 'request_user_approval',
        description: 'Request user approval before making changes. Use this after analyzing the problem and planning your solution. Explain what you will change and why.',
        input_schema: {
          type: 'object' as const,
          properties: {
            summary: { 
              type: 'string' as const, 
              description: 'Clear summary of what will be changed and why. Explain the problem, proposed solution, and expected outcome.' 
            },
            filesChanged: { 
              type: 'array' as const,
              items: { type: 'string' as const },
              description: 'List of files that will be modified, created, or deleted' 
            },
            estimatedImpact: { 
              type: 'string' as const, 
              description: 'Brief estimate of the impact: "low", "medium", or "high"' 
            },
          },
          required: ['summary', 'filesChanged', 'estimatedImpact'],
        },
      },
    ];

    // 🎯 AUTONOMY LEVEL FILTERING: Filter tools based on user's autonomy level
    let availableTools = tools;
    
    if (autonomyLevel === 'basic') {
      // Basic: Manual approval required, no task tracking, no sub-agents, no web search
      availableTools = tools.filter(tool => 
        tool.name !== 'readTaskList' && 
        tool.name !== 'updateTask' &&
        tool.name !== 'start_subagent' &&
        tool.name !== 'web_search'
      );
    } else if (autonomyLevel === 'standard') {
      // Standard: Autonomous mode, has task tracking, but no sub-agents or web search
      availableTools = tools.filter(tool => 
        tool.name !== 'request_user_approval' &&
        tool.name !== 'start_subagent' &&
        tool.name !== 'web_search'
      );
    } else if (autonomyLevel === 'deep') {
      // Deep: Everything in Standard + web search + sub-agents, no approval needed
      availableTools = tools.filter(tool => 
        tool.name !== 'request_user_approval'
      );
    } else {
      // Max: ALL tools available (no filtering)
      availableTools = tools.filter(tool => 
        tool.name !== 'request_user_approval'
      );
    }

    const client = new Anthropic({ apiKey: anthropicKey });
    let fullContent = '';
    const fileChanges: Array<{ path: string; operation: string; contentAfter?: string }> = [];
    let continueLoop = true;
    let iterationCount = 0;
    const MAX_ITERATIONS = 25; // 🔥 Increased from 5 - Replit Agent runs 20+ iterations for complex work
    let commitSuccessful = false; // Track if commit_to_github succeeded
    let usedGitHubAPI = false; // Track if commit_to_github tool was used (already pushes via API)
    let consecutiveEmptyIterations = 0; // Track iterations with no tool calls
    const MAX_EMPTY_ITERATIONS = 3; // Stop if 3 consecutive iterations without tool calls

    // ✅ REMOVED: Casual greeting bypass - Meta-SySop should ALWAYS be conversational like Replit Agent
    // Every message goes to Claude for proper conversational awareness and context

    while (continueLoop && iterationCount < MAX_ITERATIONS) {
      iterationCount++;

      sendEvent('progress', { message: `Analyzing (iteration ${iterationCount}/${MAX_ITERATIONS})...` });

      // Emit thinking section start
      const thinkingSectionId = `thinking-${iterationCount}-${Date.now()}`;
      emitSection(thinkingSectionId, 'thinking', 'start', 'Processing your request...', {
        title: 'Analyzing request',
        iteration: iterationCount
      });

      // 🧠 INJECT COMPLETE PLATFORM KNOWLEDGE + MEMORY + DEPLOYMENT AWARENESS into system prompt (only on first iteration)
      const finalSystemPrompt = iterationCount === 1 
        ? systemPrompt + platformKnowledge + memorySummary + deploymentAwareness
        : systemPrompt;

      // 🛡️ ANTHROPIC CONTEXT-LIMIT PROTECTION: Prevent 400 errors from exceeding 200K token limit
      // This wrapper truncates context if needed while preserving recent messages
      const { messages: safeMessages, systemPrompt: safeSystemPrompt, estimatedTokens, truncated, originalTokens, removedMessages } = 
        createSafeAnthropicRequest(conversationMessages, finalSystemPrompt);
      
      // Log truncation results for monitoring (only on first iteration)
      if (iterationCount === 1) {
        logTruncationResults({ 
          messages: safeMessages, 
          systemPrompt: safeSystemPrompt, 
          estimatedTokens, 
          truncated,
          removedMessages,
          originalTokens // ✅ Use accurate original tokens from wrapper
        });
      }

      const stream = await client.messages.create({
        model: 'claude-opus-4-20250514', // 🔥 OPUS 4.1 - What Replit Agent uses for complex tasks
        max_tokens: config.maxTokens, // Use autonomy level's max_tokens
        system: safeSystemPrompt, // ✅ Use truncated system prompt
        messages: safeMessages, // ✅ Use truncated messages
        tools: availableTools,
        stream: true, // ✅ Required for Opus 4.1 (long operations)
      });

      // ✅ REAL-TIME STREAMING: Stream text to user AS IT ARRIVES while building content blocks
      const contentBlocks: any[] = [];
      let currentTextBlock = '';
      
      for await (const event of stream) {
        if (event.type === 'content_block_start') {
          if (event.content_block.type === 'tool_use') {
            // Save any pending text block
            if (currentTextBlock) {
              contentBlocks.push({ type: 'text', text: currentTextBlock });
              fullContent += currentTextBlock;
              sendEvent('content', { content: currentTextBlock });
              console.log('[META-SYSOP-CHAT] 💬 Streaming text:', currentTextBlock.slice(0, 100));
              currentTextBlock = '';
            }
            // Start new tool_use block
            contentBlocks.push({
              type: 'tool_use',
              id: event.content_block.id,
              name: event.content_block.name,
              input: {}
            });
          }
        } else if (event.type === 'content_block_delta') {
          if (event.delta.type === 'text_delta') {
            // 🔥 STREAM TEXT IMMEDIATELY - Don't wait!
            currentTextBlock += event.delta.text;
            fullContent += event.delta.text;
            sendEvent('content', { content: event.delta.text });
          } else if (event.delta.type === 'input_json_delta') {
            // Accumulate tool input JSON
            const lastBlock = contentBlocks[contentBlocks.length - 1];
            if (lastBlock && lastBlock.type === 'tool_use') {
              const inputStr = (lastBlock._inputStr || '') + event.delta.partial_json;
              lastBlock._inputStr = inputStr;
            }
          }
        } else if (event.type === 'content_block_stop') {
          // Finalize current text block
          if (currentTextBlock && contentBlocks[contentBlocks.length - 1]?.type !== 'text') {
            contentBlocks.push({ type: 'text', text: currentTextBlock });
          }
          // Finalize tool input
          const lastBlock = contentBlocks[contentBlocks.length - 1];
          if (lastBlock && lastBlock.type === 'tool_use' && lastBlock._inputStr) {
            try {
              lastBlock.input = JSON.parse(lastBlock._inputStr);
              delete lastBlock._inputStr;
            } catch (e) {
              console.error('[META-SYSOP] Failed to parse tool input JSON:', e);
            }
          }
        }
      }
      
      // Add any final text block
      if (currentTextBlock && contentBlocks[contentBlocks.length - 1]?.text !== currentTextBlock) {
        contentBlocks.push({ type: 'text', text: currentTextBlock });
      }

      // 🔥 CLEANUP: Remove internal _inputStr fields before sending to Claude
      contentBlocks.forEach(block => {
        if (block.type === 'tool_use' && '_inputStr' in block) {
          delete block._inputStr;
        }
      });

      // Emit thinking section finish
      emitSection(thinkingSectionId, 'thinking', 'finish', fullContent.substring(fullContent.length - 200) || 'Analysis complete', {
        title: 'Analysis complete',
        iteration: iterationCount
      });

      conversationMessages.push({
        role: 'assistant',
        content: contentBlocks,
      });

      // 🎯 Log response for debugging
      if (iterationCount === 1) {
        const hasToolCalls = contentBlocks.some(block => block.type === 'tool_use');
        console.log('[META-SYSOP] Response has tool calls:', hasToolCalls);
        console.log('[META-SYSOP] Content blocks:', contentBlocks.map(b => b.type).join(', '));
      }

      const toolResults: any[] = [];
      const hasToolUse = contentBlocks.some(block => block.type === 'tool_use');
      const toolNames = contentBlocks.filter(b => b.type === 'tool_use').map(b => b.name);
      
      // 🎯 PRE-EXECUTION LOGGING
      console.log(`[META-SYSOP-FORCE] === ITERATION ${iterationCount} CHECK ===`);
      console.log(`[META-SYSOP-FORCE] Tools called this iteration: ${toolNames.join(', ') || 'NONE'}`);

      // 🚨 RESET EMPTY COUNTER IMMEDIATELY when tools are called (before any continue/return)
      if (toolNames.length > 0) {
        consecutiveEmptyIterations = 0;
        console.log('[META-SYSOP-CONTINUATION] ✅ Tools called - reset empty counter to 0');
      }

      // 💬 CONVERSATIONAL HELPERS: Generate friendly explanatory text
      const getPreToolMessage = (toolName: string, input: any): string => {
        switch (toolName) {
          case 'readPlatformFile':
            return `I'll read that file for you...\n\n`;
          case 'writePlatformFile':
            return `Updating that file now...\n\n`;
          case 'perform_diagnosis':
            return `Running platform diagnostics...\n\n`;
          case 'execute_sql':
            return `Let me check the database...\n\n`;
          case 'listPlatformDirectory':
            return `Let me see what's in that directory...\n\n`;
          case 'readProjectFile':
            return `Reading that file from your project...\n\n`;
          case 'writeProjectFile':
            return `Updating that file in your project...\n\n`;
          case 'architect_consult':
            return `Let me consult with I AM (The Architect) for guidance...\n\n`;
          case 'web_search':
            return `Searching the web for solutions...\n\n`;
          case 'commit_to_github':
            return `Committing these changes to GitHub and deploying to production...\n\n`;
          case 'createTaskList':
            return `Creating a task list to track my progress...\n\n`;
          case 'updateTask':
            return `Updating task status...\n\n`;
          case 'start_subagent':
            return `Delegating this work to a specialized sub-agent...\n\n`;
          case 'read_logs':
            return `Let me check the server logs...\n\n`;
          default:
            return `Working on that...\n\n`;
        }
      };

      const getPostToolMessage = (toolName: string, result: string): string => {
        // Check if the tool failed
        const isError = result.includes('❌') || result.includes('Error') || result.includes('Failed') || result.toLowerCase().includes('failed');
        
        if (isError) {
          return `\n\nHmm, ran into an issue there. Let me try a different approach...\n\n`;
        }
        
        // Success messages
        switch (toolName) {
          case 'readPlatformFile':
          case 'readProjectFile':
            return `\n\nHere's what I found:\n\n`;
          case 'writePlatformFile':
          case 'writeProjectFile':
            return `\n\nFile updated successfully!\n\n`;
          case 'perform_diagnosis':
            return `\n\nDiagnostics complete! Here's what I found:\n\n`;
          case 'execute_sql':
            return `\n\nDatabase query completed:\n\n`;
          case 'listPlatformDirectory':
          case 'listProjectDirectory':
            return `\n\nHere are the files:\n\n`;
          case 'commit_to_github':
            return `\n\nChanges committed and deployed!\n\n`;
          case 'architect_consult':
            return `\n\nI AM provided this guidance:\n\n`;
          case 'web_search':
            return `\n\nFound some helpful information:\n\n`;
          case 'start_subagent':
            return `\n\nSub-agent completed the work:\n\n`;
          default:
            return `\n\n`;
        }
      };

      // 🔧 TOOL EXECUTION: Process all tool calls from the response FIRST
      // This ensures every tool_use has a tool_result before we add forcing messages
      for (const block of contentBlocks) {
        if (block.type === 'tool_use') {
          const { name, input, id } = block;

          // 💬 CONVERSATIONAL: Stream friendly text BEFORE tool execution
          const preMessage = getPreToolMessage(name, input);
          sendEvent('content', { content: preMessage });
          fullContent += preMessage;

          // Emit tool section start
          const toolSectionId = `tool-${name}-${id}`;
          emitSection(toolSectionId, 'tool', 'start', `Executing ${name}...`, {
            title: `🔧 ${name}`,
            toolName: name,
            args: input
          });

          // 🔥 RAILWAY FIX: Send progress event BEFORE each tool execution
          // This keeps the connection alive during long tool operations
          sendEvent('progress', { message: `🔧 Executing tool: ${name}...` });

          try {
            let toolResult: any = null;

            if (name === 'createTaskList') {
              const typedInput = input as { title: string; tasks: Array<{ title: string; description: string }> };
              sendEvent('progress', { message: `📋 Creating task list with ${typedInput.tasks.length} tasks...` });
              sendEvent('content', { content: `\n\n*Creating task list: "${typedInput.title}"...*\n` });

              const result = await createTaskList({
                userId,
                title: typedInput.title,
                tasks: typedInput.tasks.map(t => ({
                  title: t.title,
                  description: t.description,
                  status: 'pending' as const
                }))
              });

              if (result.success) {
                // Track the active task list ID for cleanup
                activeTaskListId = result.taskListId!;
                toolResult = `✅ Task list created successfully!\n\nTask List ID: ${result.taskListId}\n\nTasks are now visible inline in the chat. The user can see your progress in real-time! Update task status as you work using updateTask().`;
                sendEvent('task_list_created', { taskListId: result.taskListId });
                sendEvent('content', { content: `✅ **Task list created!** Track my progress in the card above.\n\n` });
                console.log('[META-SYSOP] Task list created:', result.taskListId);
                
                // ✅ FULL AUTONOMY: No forcing, no micromanagement
                // Meta-SySop will naturally proceed with tasks like Replit Agent does
              } else {
                toolResult = `❌ Failed to create task list: ${result.error}`;
                sendEvent('content', { content: `❌ Failed to create task list: ${result.error}\n\n` });
                console.error('[META-SYSOP] Task list creation failed:', result.error);
              }
            } else if (name === 'updateTask') {
              const typedInput = input as { taskId: string; status: string; result?: string };
              sendEvent('progress', { message: `Updating task to ${typedInput.status}...` });

              // ✅ FULL AUTONOMY: No validation, no blocking - Meta-SySop works freely like Replit Agent
              // Let Meta-SySop manage its own tasks without artificial restrictions
              const result = await updateTask({
                userId,
                taskId: typedInput.taskId,
                status: typedInput.status,
                result: typedInput.result,
                startedAt: typedInput.status === 'in_progress' ? new Date() : undefined,
                completedAt: typedInput.status === 'completed' ? new Date() : undefined,
              });

              if (result.success) {
                toolResult = `✅ Task updated to ${typedInput.status}`;
                sendEvent('task_updated', { taskId: typedInput.taskId, status: typedInput.status });
              } else {
                toolResult = `❌ Failed to update task: ${result.error}`;
              }
            } else if (name === 'readTaskList') {
              const result = await readTaskList({ userId });

              if (result.success && result.taskLists) {
                const activeList = result.taskLists.find((list: any) => list.status === 'active');
                if (activeList) {
                  const tasks = activeList.tasks || [];
                  if (tasks.length === 0) {
                    toolResult = `Task list found but no tasks exist yet.\n\n` +
                      `Task List ID: ${activeList.id}\n` +
                      `Status: ${activeList.status}\n` +
                      `Tasks: 0\n\n` +
                      `Note: You cannot call updateTask() until tasks are created. Proceed with your work without task tracking.`;
                  } else {
                    const taskSummary = tasks.map((t: any) => 
                      `[${t.id}] ${t.title} - ${t.status}`
                    ).join('\n');
                    toolResult = `✅ Current Task List (${activeList.id}):\n\n${taskSummary}\n\n` +
                      `Use these task IDs when calling updateTask(). Example: updateTask("${tasks[0].id}", "in_progress")`;
                  }
                } else if (result.taskLists.length > 0) {
                  toolResult = `No active task list found (found ${result.taskLists.length} completed/cancelled lists).\n\n` +
                    `Task tracking is optional - proceed with your work without calling updateTask().`;
                } else {
                  toolResult = `No task lists exist yet.\n\n` +
                    `Task tracking is optional - proceed with your work without calling updateTask().\n` +
                    `Note: Tasks are usually created automatically when conversations start.`;
                }
              } else {
                toolResult = `Error reading task list: ${result.error}\n\n` +
                  `Proceed with your work anyway - task tracking is optional.`;
              }
            } else if (name === 'readPlatformFile') {
              const typedInput = input as { path: string };
              sendEvent('progress', { message: `Reading ${typedInput.path}...` });
              toolResult = await platformHealing.readPlatformFile(typedInput.path);
            } else if (name === 'writePlatformFile') {
              const typedInput = input as { path: string; content: string };

              // CRITICAL: Validate content exists before calling platformHealing
              if (typedInput.content === undefined || typedInput.content === null) {
                throw new Error(`Tool writePlatformFile called without content for ${typedInput.path}`);
              }

              if (typeof typedInput.content !== 'string') {
                throw new Error(`Tool writePlatformFile called with invalid content type (${typeof typedInput.content}) for ${typedInput.path}`);
              }

              console.log(`[META-SYSOP] Writing file: ${typedInput.path} (${typedInput.content.length} bytes)`);

              // ✅ AUTONOMOUS MODE: No approval required - Meta-SySop works like Replit Agent
              sendEvent('progress', { message: `✅ Modifying ${typedInput.path}...` });
              
              // 📦 BATCH COMMIT: Stage files for single commit at the end
              // This prevents multiple commits - all changes committed together via commit_to_github()
              const writeResult = await platformHealing.writePlatformFile(
                typedInput.path,
                typedInput.content,
                true  // skipAutoCommit: true - stage for batch commit
              );
              toolResult = JSON.stringify(writeResult);

              // Track file changes with content for batch commits
              fileChanges.push({ 
                path: typedInput.path, 
                operation: 'modify', 
                contentAfter: typedInput.content 
              });

              sendEvent('file_change', { file: { path: typedInput.path, operation: 'modify' } });
              toolResult = `✅ File staged for commit (use commit_to_github to batch all changes)`;
              console.log(`[META-SYSOP] ✅ File staged for batch commit: ${typedInput.path}`);
            } else if (name === 'listPlatformDirectory') {
              const typedInput = input as { directory: string };
              sendEvent('progress', { message: `Listing ${typedInput.directory}...` });
              const entries = await platformHealing.listPlatformDirectory(typedInput.directory);
              toolResult = entries.map(e => `${e.name} (${e.type})`).join('\n');
            } else if (name === 'readProjectFile') {
              if (!projectId) {
                toolResult = '❌ No project selected. Use platform file tools instead.';
              } else {
                const typedInput = input as { path: string };
                
                try {
                  // SECURITY: Validate path to prevent traversal attacks
                  const validatedPath = validateProjectPath(typedInput.path);
                  sendEvent('progress', { message: `Reading ${validatedPath} from user project...` });
                  
                  const { storage } = await import('../storage');
                  const projectFiles = await storage.getProjectFiles(projectId);
                  const targetFile = projectFiles.find(f => 
                    (f.path ? `${f.path}/${f.filename}` : f.filename) === validatedPath ||
                    f.filename === validatedPath
                  );
                  
                  if (targetFile) {
                    toolResult = `File: ${targetFile.filename}\nLanguage: ${targetFile.language}\nContent:\n${targetFile.content}`;
                  } else {
                    toolResult = `❌ File not found: ${validatedPath}`;
                  }
                } catch (error: any) {
                  toolResult = `❌ Security error: ${error.message}`;
                  sendEvent('error', { message: error.message });
                }
              }
            } else if (name === 'writeProjectFile') {
              if (!projectId) {
                toolResult = '❌ No project selected. Use platform file tools instead.';
              } else {
                const typedInput = input as { path: string; content: string };
                
                try {
                  // SECURITY: Validate path to prevent traversal attacks
                  const validatedPath = validateProjectPath(typedInput.path);
                  sendEvent('progress', { message: `Writing ${validatedPath} to user project...` });
                  
                  const { storage } = await import('../storage');
                  const projectFiles = await storage.getProjectFiles(projectId);
                  const targetFile = projectFiles.find(f => 
                    (f.path ? `${f.path}/${f.filename}` : f.filename) === validatedPath ||
                    f.filename === validatedPath
                  );
                  
                  if (targetFile) {
                    // Update existing file
                    await storage.updateFile(targetFile.id, targetFile.userId, typedInput.content);
                    toolResult = `✅ File updated: ${validatedPath}`;
                    sendEvent('file_change', { file: { path: validatedPath, operation: 'modify' } });
                  } else {
                    toolResult = `❌ File not found: ${validatedPath}. Use createProjectFile to create new files.`;
                  }
                } catch (error: any) {
                  toolResult = `❌ Security error: ${error.message}`;
                  sendEvent('error', { message: error.message });
                }
              }
            } else if (name === 'listProjectDirectory') {
              if (!projectId) {
                toolResult = '❌ No project selected. Use platform file tools instead.';
              } else {
                sendEvent('progress', { message: `Listing files in user project...` });
                
                const { storage } = await import('../storage');
                const projectFiles = await storage.getProjectFiles(projectId);
                
                if (projectFiles.length === 0) {
                  toolResult = 'No files in project';
                } else {
                  toolResult = projectFiles.map(f => 
                    `${f.path ? `${f.path}/` : ''}${f.filename} (${f.language})`
                  ).join('\n');
                }
              }
            } else if (name === 'createProjectFile') {
              if (!projectId) {
                toolResult = '❌ No project selected. Use platform file tools instead.';
              } else {
                const typedInput = input as { path: string; content: string };
                
                try {
                  // SECURITY: Validate path to prevent traversal attacks
                  const validatedPath = validateProjectPath(typedInput.path);
                  sendEvent('progress', { message: `Creating ${validatedPath} in user project...` });
                  
                  const { storage } = await import('../storage');
                  
                  // Get project owner to set correct userId
                  const project = await db.select().from(projects).where(eq(projects.id, projectId)).limit(1);
                  if (!project || project.length === 0) {
                    toolResult = '❌ Project not found';
                  } else {
                    const projectOwnerId = project[0].userId;
                    
                    // Parse filename and path from validated path
                    const parts = validatedPath.split('/');
                    const filename = parts.pop() || validatedPath;
                    const filePath = parts.join('/');
                    
                    // Determine language from extension
                    const ext = filename.split('.').pop()?.toLowerCase() || 'text';
                    const langMap: Record<string, string> = {
                      'js': 'javascript', 'jsx': 'javascript',
                      'ts': 'typescript', 'tsx': 'typescript',
                      'py': 'python', 'html': 'html', 'css': 'css',
                      'json': 'json', 'md': 'markdown',
                    };
                    const language = langMap[ext] || 'text';
                    
                    await storage.createFile({
                      userId: projectOwnerId,
                      projectId,
                      filename,
                      path: filePath,
                      content: typedInput.content,
                      language,
                    });
                    
                    toolResult = `✅ File created: ${validatedPath}`;
                    sendEvent('file_change', { file: { path: validatedPath, operation: 'create' } });
                  }
                } catch (error: any) {
                  toolResult = `❌ Security error: ${error.message}`;
                  sendEvent('error', { message: error.message });
                }
              }
            } else if (name === 'deleteProjectFile') {
              if (!projectId) {
                toolResult = '❌ No project selected. Use platform file tools instead.';
              } else {
                const typedInput = input as { path: string };
                
                try {
                  // SECURITY: Validate path to prevent traversal attacks
                  const validatedPath = validateProjectPath(typedInput.path);
                  sendEvent('progress', { message: `Deleting ${validatedPath} from user project...` });
                  
                  const { storage } = await import('../storage');
                  const projectFiles = await storage.getProjectFiles(projectId);
                  const targetFile = projectFiles.find(f => 
                    (f.path ? `${f.path}/${f.filename}` : f.filename) === validatedPath ||
                    f.filename === validatedPath
                  );
                  
                  if (targetFile) {
                    await storage.deleteFile(targetFile.id, targetFile.userId);
                    toolResult = `✅ File deleted: ${validatedPath}`;
                    sendEvent('file_change', { file: { path: validatedPath, operation: 'delete' } });
                  } else {
                    toolResult = `❌ File not found: ${validatedPath}`;
                  }
                } catch (error: any) {
                  toolResult = `❌ Security error: ${error.message}`;
                  sendEvent('error', { message: error.message });
                }
              }
            } else if (name === 'architect_consult') {
              const typedInput = input as { 
                problem: string; 
                context: string; 
                proposedSolution: string;
                affectedFiles: string[];
              };
              sendEvent('progress', { message: '🏗️ Consulting I AM (The Architect) for strategic guidance...' });

              const architectResult = await consultArchitect({
                problem: typedInput.problem,
                context: typedInput.context,
                previousAttempts: [],
                codeSnapshot: `Proposed Solution:\n${typedInput.proposedSolution}\n\nAffected Files:\n${typedInput.affectedFiles.join('\n')}`
              });

              if (architectResult.success) {
                sendEvent('progress', { message: `✅ I AM provided guidance` });
                toolResult = `✅ I AM GUIDANCE\n\n${architectResult.guidance}\n\nRecommendations:\n${architectResult.recommendations.join('\n')}\n\nNote: This is consultation, not approval. You're autonomous - use this advice as you see fit!`;
              } else {
                sendEvent('info', { message: `I AM consultation completed` });
                toolResult = `I AM FEEDBACK\n\n${architectResult.error}\n\nNote: This is just advice - you're autonomous and can proceed as you think best.`;
              }
            } else if (name === 'web_search') {
              const typedInput = input as { query: string; maxResults?: number };
              sendEvent('progress', { message: `🔍 Searching: ${typedInput.query}...` });

              const searchResult = await executeWebSearch({
                query: typedInput.query,
                maxResults: typedInput.maxResults || 5
              });

              // Format results for Meta-SySop (using 'content' field from API)
              toolResult = `Search Results:\n${searchResult.results.map((r: any) => 
                `• ${r.title}\n  ${r.url}\n  ${r.content}\n`
              ).join('\n')}`;
            } else if (name === 'commit_to_github') {
              const typedInput = input as { commitMessage: string };

              // Verify we have file changes to commit
              if (fileChanges.length === 0) {
                toolResult = `❌ No file changes to commit. Make platform changes first using writePlatformFile.`;
                sendEvent('error', { message: 'No file changes to commit' });
              } else {
                sendEvent('progress', { message: `📤 Committing ${fileChanges.length} files to GitHub...` });

                try {
                  // Check if GitHub service is configured
                  const hasToken = !!process.env.GITHUB_TOKEN;
                  const hasRepo = !!process.env.GITHUB_REPO;

                  if (!hasToken || !hasRepo) {
                    toolResult = `❌ GitHub integration not configured.\n\nSetup instructions:\n1. Create GitHub Personal Access Token at https://github.com/settings/tokens\n2. Set environment variables:\n   - GITHUB_TOKEN=ghp_...\n   - GITHUB_REPO=owner/repo-name\n3. Railway will auto-deploy on push to main branch\n\nThis enables Archetype to self-update in production!`;
                    sendEvent('error', { message: 'GitHub not configured - see setup instructions' });
                  } else {
                    // CRITICAL: Use getGitHubService() singleton - works on Railway WITHOUT local .git folder
                    const githubService = getGitHubService();

                    // CRITICAL: Use ONLY tracked fileChanges - NO filesystem reads
                    // On Railway, filesystem = deployed code from GitHub (not our changes!)
                    // The fileChanges array IS the source of truth for Meta-SySop's work
                    const filesToCommit = [];
                    for (const change of fileChanges) {
                      // REQUIRE contentAfter to be populated - no filesystem fallback
                      if (!change.contentAfter && change.contentAfter !== '') {
                        throw new Error(
                          `File ${change.path} is missing content! ` +
                          `This should never happen - writePlatformFile must populate contentAfter. ` +
                          `Cannot read from filesystem on Railway (would get old deployed code).`
                        );
                      }

                      filesToCommit.push({
                        path: change.path,
                        content: change.contentAfter,
                        operation: (change.operation || 'modify') as 'create' | 'modify' | 'delete',
                      });
                    }

                    console.log(`[META-SYSOP] Committing ${filesToCommit.length} files via GitHub API (works on Railway)`);

                    // Commit directly to GitHub via API (no local git needed)
                    const result = await githubService.commitFiles(
                      filesToCommit,
                      typedInput.commitMessage
                    );

                    commitSuccessful = true; // Track commit success for task validation
                    usedGitHubAPI = true; // ✅ GitHub API already pushed - skip redundant git push
                    sendEvent('progress', { message: `✅ Committed to GitHub: ${result.commitHash}` });
                    sendEvent('progress', { message: `🚀 Railway will auto-deploy in 2-3 minutes` });

                    toolResult = `✅ SUCCESS! Committed ${fileChanges.length} files to GitHub\n\n` +
                      `Commit: ${result.commitHash}\n` +
                      `URL: ${result.commitUrl}\n\n` +
                      `🚀 Railway auto-deployment triggered!\n` +
                      `⏱️ Changes will be live in 2-3 minutes\n\n` +
                      `Files committed:\n${filesToCommit.map(f => `- ${f.path}`).join('\n')}\n\n` +
                      `Note: This works on Railway production (no local .git required)!`;
                    
                    // ✅ CRITICAL: Clear fileChanges to prevent fallback commit from trying again
                    // Without this, the cleanup section would still attempt local git commit → error on Railway
                    fileChanges.length = 0;
                    console.log('[META-SYSOP] ✅ Cleared fileChanges after successful GitHub API commit');
                  }
                } catch (error: any) {
                  toolResult = `❌ GitHub commit failed: ${error.message}`;
                  sendEvent('error', { message: `GitHub commit failed: ${error.message}` });
                }
              }
            } else if (name === 'request_user_approval') {
              const typedInput = input as { 
                summary: string; 
                filesChanged: string[]; 
                estimatedImpact: string;
              };
              
              sendEvent('progress', { message: '🔔 Requesting user approval...' });
              
              // Create assistant message with approval request
              const [approvalMsg] = await db
                .insert(chatMessages)
                .values({
                  userId,
                  projectId: null,
                  fileId: null,
                  role: 'assistant',
                  content: `**Approval Request**\n\n${typedInput.summary}\n\n**Files to be changed:**\n${typedInput.filesChanged.map(f => `- ${f}`).join('\n')}\n\n**Estimated impact:** ${typedInput.estimatedImpact}`,
                  isPlatformHealing: true,
                  approvalStatus: 'pending_approval',
                  approvalSummary: typedInput.summary,
                  platformChanges: { filesChanged: typedInput.filesChanged, estimatedImpact: typedInput.estimatedImpact },
                })
                .returning();
              
              // Send SSE event to notify frontend
              sendEvent('approval_requested', { 
                summary: typedInput.summary,
                filesChanged: typedInput.filesChanged,
                estimatedImpact: typedInput.estimatedImpact,
                messageId: approvalMsg.id 
              });
              
              console.log('[META-SYSOP] Waiting for user approval...');
              sendEvent('progress', { message: '⏳ Waiting for your approval...' });
              
              try {
                // WAIT for user approval/rejection (blocks until resolved)
                const approved = await waitForApproval(approvalMsg.id);
                
                if (approved) {
                  toolResult = `✅ USER APPROVED! You may now proceed with the changes.\n\n` +
                    `Approved changes:\n${typedInput.filesChanged.map(f => `- ${f}`).join('\n')}\n\n` +
                    `Continue with implementation.`;
                  sendEvent('progress', { message: '✅ Approved! Proceeding with changes...' });
                  console.log('[META-SYSOP] User approved - continuing work');
                } else {
                  toolResult = `❌ USER REJECTED the changes.\n\n` +
                    `The user did not approve your proposed changes. ` +
                    `Stop this approach and ask the user what they would like to do instead.`;
                  sendEvent('progress', { message: '❌ Rejected by user' });
                  console.log('[META-SYSOP] User rejected - stopping work');
                  continueLoop = false; // Stop if rejected
                }
              } catch (error: any) {
                toolResult = `⏱️ Approval timeout: ${error.message}\n\nNo response from user after 10 minutes.`;
                sendEvent('error', { message: `Approval timeout: ${error.message}` });
                continueLoop = false;
              }
            } else if (name === 'perform_diagnosis') {
              const typedInput = input as { target: string; focus?: string[] };
              sendEvent('progress', { message: `🔍 Running ${typedInput.target} diagnosis...` });

              try {
                const diagnosisResult = await performDiagnosis({
                  target: typedInput.target as any,
                  focus: typedInput.focus,
                });

                if (diagnosisResult.success) {
                  // 🛡️ SANITIZE DIAGNOSIS: Reduce token consumption from large reports
                  const sanitizedResult = sanitizeDiagnosisForAI(diagnosisResult as any);
                  
                  // Format findings nicely (using sanitized data)
                  const findingsList = (sanitizedResult.findings || diagnosisResult.findings)
                    .map((f: any, idx: number) => 
                      `${idx + 1}. [${f.severity.toUpperCase()}] ${f.category}\n` +
                      `   Issue: ${f.issue}\n` +
                      `   Location: ${f.location}\n` +
                      `   Evidence: ${f.evidence}`
                    )
                    .join('\n\n');

                  toolResult = `✅ Diagnosis Complete\n\n` +
                    `${sanitizedResult.summary || diagnosisResult.summary}\n\n` +
                    `Findings:\n${findingsList || 'No issues found'}\n\n` +
                    `Recommendations:\n${(sanitizedResult.recommendations || diagnosisResult.recommendations).map((r: string, i: number) => `${i + 1}. ${r}`).join('\n')}`;
                  
                  sendEvent('progress', { message: `✅ Found ${diagnosisResult.findings.length} issues` });
                  
                  // 🔥 FIX: Stream diagnosis results to chat immediately (don't wait for Claude to explain)
                  const postMessage = getPostToolMessage('perform_diagnosis', toolResult);
                  const diagnosisOutput = postMessage + toolResult;
                  sendEvent('content', { content: diagnosisOutput });
                  fullContent += diagnosisOutput;
                } else {
                  toolResult = `❌ Diagnosis failed: ${diagnosisResult.error}`;
                  sendEvent('error', { message: `Diagnosis failed: ${diagnosisResult.error}` });
                }
              } catch (error: any) {
                toolResult = `❌ Diagnosis error: ${error.message}`;
                sendEvent('error', { message: `Diagnosis error: ${error.message}` });
              }
            } else if (name === 'createPlatformFile') {
              const typedInput = input as { path: string; content: string };

              // CRITICAL: Validate content exists before calling platformHealing
              if (typedInput.content === undefined || typedInput.content === null) {
                throw new Error(`Tool createPlatformFile called without content for ${typedInput.path}`);
              }

              if (typeof typedInput.content !== 'string') {
                throw new Error(`Tool createPlatformFile called with invalid content type (${typeof typedInput.content}) for ${typedInput.path}`);
              }

              console.log(`[META-SYSOP] Creating file: ${typedInput.path} (${typedInput.content.length} bytes)`);

              // ✅ AUTONOMOUS MODE: No approval required - Meta-SySop works like Replit Agent
              sendEvent('progress', { message: `✅ Creating ${typedInput.path}...` });
              const createResult = await platformHealing.createPlatformFile(
                typedInput.path,
                typedInput.content
              );
              toolResult = JSON.stringify(createResult);

              // Track file changes with content for batch commits
              fileChanges.push({ 
                path: typedInput.path, 
                operation: 'create', 
                contentAfter: typedInput.content 
              });

              sendEvent('file_change', { file: { path: typedInput.path, operation: 'create' } });
              toolResult = `✅ File created successfully`;
              console.log(`[META-SYSOP] ✅ File created autonomously: ${typedInput.path}`);
            } else if (name === 'deletePlatformFile') {
              const typedInput = input as { path: string };

              console.log(`[META-SYSOP] Deleting file: ${typedInput.path}`);

              // ✅ AUTONOMOUS MODE: No approval required - Meta-SySop works like Replit Agent
              sendEvent('progress', { message: `✅ Deleting ${typedInput.path}...` });
              await platformHealing.deletePlatformFile(typedInput.path);

              // Track file changes for batch commits
              fileChanges.push({ 
                path: typedInput.path, 
                operation: 'delete'
              });

              sendEvent('file_change', { file: { path: typedInput.path, operation: 'delete' } });
              toolResult = `✅ File deleted successfully`;
              console.log(`[META-SYSOP] ✅ File deleted autonomously: ${typedInput.path}`);
            } else if (name === 'read_logs') {
              const typedInput = input as { lines?: number; filter?: string };
              const maxLines = Math.min(typedInput.lines || 100, 1000);
              
              sendEvent('progress', { message: 'Reading server logs...' });

              try {
                const logsDir = '/tmp/logs';
                let logFiles: string[] = [];
                
                // Check if logs directory exists
                try {
                  await fs.access(logsDir);
                  logFiles = await fs.readdir(logsDir);
                } catch {
                  toolResult = `⚠️ No logs found at ${logsDir}. The server may not have written any logs yet, or logs are stored elsewhere.`;
                }

                if (!toolResult && logFiles.length === 0) {
                  toolResult = `⚠️ No log files found in ${logsDir}`;
                }

                // Only process logs if directory exists and has files
                if (!toolResult && logFiles.length > 0) {
                  // Sort by modification time and get the most recent log file
                  const fileStats = await Promise.all(
                    logFiles.map(async (file) => {
                      const filePath = path.join(logsDir, file);
                      const stats = await fs.stat(filePath);
                      return { file, mtime: stats.mtime, path: filePath };
                    })
                  );

                  fileStats.sort((a, b) => b.mtime.getTime() - a.mtime.getTime());
                  const mostRecentLog = fileStats[0];

                  // Read the most recent log file
                  const logContent = await fs.readFile(mostRecentLog.path, 'utf-8');
                  const logLines = logContent.split('\n');

                  // Filter by keyword if provided
                  let filteredLines = logLines;
                  if (typedInput.filter) {
                    filteredLines = logLines.filter(line => 
                      line.toLowerCase().includes(typedInput.filter!.toLowerCase())
                    );
                  }

                  // Get last N lines
                  const recentLines = filteredLines.slice(-maxLines);

                  toolResult = `📋 Server Logs (${mostRecentLog.file})\n` +
                    `Last modified: ${mostRecentLog.mtime.toISOString()}\n` +
                    `Total lines: ${logLines.length}\n` +
                    `Showing: ${recentLines.length} lines${typedInput.filter ? ` (filtered by "${typedInput.filter}")` : ''}\n\n` +
                    recentLines.join('\n');

                  sendEvent('progress', { message: `✅ Read ${recentLines.length} log lines` });
                }
              } catch (error: any) {
                toolResult = `❌ Failed to read logs: ${error.message}`;
                sendEvent('error', { message: `Failed to read logs: ${error.message}` });
              }
            } else if (name === 'execute_sql') {
              const typedInput = input as { query: string; purpose: string };
              
              sendEvent('progress', { message: `Executing SQL query: ${typedInput.purpose}...` });

              try {
                // ✅ AUTONOMOUS MODE: Execute any SQL query without approval
                sendEvent('progress', { message: `Executing SQL...` });
                const result = await db.execute(typedInput.query as any);
                
                toolResult = `✅ SQL executed successfully\n\n` +
                  `Purpose: ${typedInput.purpose}\n` +
                  `Query: ${typedInput.query}\n` +
                  `Rows returned: ${Array.isArray(result) ? result.length : 'N/A'}\n` +
                  `Result:\n${JSON.stringify(result, null, 2)}`;
                
                sendEvent('progress', { message: `✅ Query completed` });
                console.log(`[META-SYSOP] ✅ SQL executed autonomously: ${typedInput.purpose}`);
              } catch (error: any) {
                toolResult = `❌ SQL execution failed: ${error.message}\n\n` +
                  `Purpose: ${typedInput.purpose}\n` +
                  `Query: ${typedInput.query}\n` +
                  `Error details: ${error.stack || error.message}`;
                sendEvent('error', { message: `SQL execution failed: ${error.message}` });
              }
            } else if (name === 'start_subagent') {
              const typedInput = input as { task: string; relevantFiles: string[] };
              sendEvent('progress', { message: `🎯 Delegating to sub-agent: ${typedInput.task.slice(0, 60)}...` });
              
              try {
                const result = await startSubagent({
                  task: typedInput.task,
                  relevantFiles: typedInput.relevantFiles,
                  userId,
                  sendEvent,
                });
                
                toolResult = `✅ Sub-agent completed work:\n\n${result.summary}\n\nFiles modified:\n${result.filesModified.map(f => `- ${f}`).join('\n')}`;

                // Track file changes with contentAfter populated
                // CRITICAL: Read each file to populate contentAfter for commit_to_github
                for (const filePath of result.filesModified) {
                  try {
                    // Read the file content after sub-agent modified it
                    const fileContent = await platformHealing.readPlatformFile(filePath);
                    fileChanges.push({
                      path: filePath,
                      operation: 'modify',
                      contentAfter: fileContent
                    });
                  } catch (error: any) {
                    console.error(`[META-SYSOP] Failed to read ${filePath} after sub-agent:`, error.message);
                    // Still track the file change but without contentAfter (will fail at commit)
                    fileChanges.push({ path: filePath, operation: 'modify' });
                  }
                }

                sendEvent('progress', { message: `✅ Sub-agent completed: ${result.filesModified.length} files modified` });
              } catch (error: any) {
                toolResult = `❌ Sub-agent failed: ${error.message}`;
                sendEvent('error', { message: `Sub-agent failed: ${error.message}` });
              }
            }

            toolResults.push({
              type: 'tool_result',
              tool_use_id: id,
              content: toolResult || 'Success',
            });

            // 💬 CONVERSATIONAL: Stream friendly text AFTER tool execution
            const postMessage = getPostToolMessage(name, toolResult || '');
            sendEvent('content', { content: postMessage });
            fullContent += postMessage;

            // Emit tool section finish with result
            emitSection(toolSectionId, 'tool', 'finish', toolResult || 'Success', {
              title: `✅ ${name}`,
              toolName: name,
              result: toolResult
            });

            // 🔥 RAILWAY FIX: Send progress event AFTER each tool execution
            // This provides more frequent updates and keeps connection alive
            sendEvent('progress', { message: `✅ Tool ${name} completed` });
          } catch (error: any) {
              console.error(`[META-SYSOP] ❌ Tool ${name} failed:`, error);
              console.error(`[META-SYSOP] Tool input:`, JSON.stringify(input, null, 2));

              const errorMessage = `Error in ${name}: ${error.message}\n\nThis error has been logged for debugging.`;

              toolResults.push({
                type: 'tool_result',
                tool_use_id: id,
                is_error: true,
                content: errorMessage,
              });

              // 💬 CONVERSATIONAL: Stream friendly text AFTER tool error
              const errorPostMessage = getPostToolMessage(name, errorMessage);
              sendEvent('content', { content: errorPostMessage });
              fullContent += errorPostMessage;

              // Emit tool section finish with error
              emitSection(toolSectionId, 'tool', 'finish', errorMessage, {
                title: `❌ ${name} (failed)`,
                toolName: name,
                error: error.message
              });

              // 🔥 RAILWAY FIX: Send error progress event
              sendEvent('progress', { message: `❌ Tool ${name} failed: ${error.message}` });
            }
        }
      }

      if (toolResults.length > 0) {
        conversationMessages.push({
          role: 'user',
          content: toolResults,
        });
        
        // 🚨 FORCING LOGIC (AFTER tool execution to avoid 400 errors)
        const createdTaskListThisIteration = toolNames.includes('createTaskList');
        const calledDiagnosisTools = toolNames.some(name => ['perform_diagnosis', 'architect_consult', 'execute_sql'].includes(name));
        
        console.log(`[META-SYSOP-FORCE] Created task list: ${createdTaskListThisIteration}`);
        console.log(`[META-SYSOP-FORCE] Called diagnosis tools: ${calledDiagnosisTools}`);
        console.log(`[META-SYSOP-FORCE] Iteration count: ${iterationCount}`);
        
        if (createdTaskListThisIteration && !calledDiagnosisTools && iterationCount === 1) {
          console.log('[META-SYSOP-FORCE] ❌❌❌ FORCING TRIGGERED! Meta-SySop skipped perform_diagnosis!');
          console.log('[META-SYSOP-FORCE] All tools executed and results added - now adding forcing message...');
          
          const forcingMessage = `STOP. You created a task list but did NOT call perform_diagnosis().\n\n` +
            `Your first task requires running the full platform diagnosis.\n\n` +
            `Call perform_diagnosis(target: "all", focus: []) RIGHT NOW.\n\n` +
            `Do NOT call readPlatformFile() or any other tools yet.\n` +
            `Do NOT just talk about it.\n` +
            `CALL THE TOOL: perform_diagnosis(target: "all", focus: [])`;
          
          conversationMessages.push({
            role: 'user',
            content: [{
              type: 'text',
              text: forcingMessage
            }]
          });
          
          console.log('[META-SYSOP-FORCE] ✅ Forcing message added. Conversation length:', conversationMessages.length);
          console.log('[META-SYSOP-FORCE] ✅ Continuing to iteration 2...');
          sendEvent('progress', { message: '🚨 Forcing diagnosis - Meta-SySop skipped it, retrying...' });
          continue; // Force iteration 2 with diagnosis
        } else {
          console.log('[META-SYSOP-FORCE] ✓ No forcing needed - proceeding normally');
        }
      } else {
        // No tool calls this iteration - check if we should continue
        // 🐛 FIX: Don't end if there are tasks still in progress - Meta-SySop might need another turn
        console.log(`[META-SYSOP-CONTINUATION] Iteration ${iterationCount}: No tool calls, checking if should continue...`);
        console.log(`[META-SYSOP-CONTINUATION] Active task list ID: ${activeTaskListId || 'none'}`);
<<<<<<< HEAD
        
        // 🚨 INFINITE LOOP PREVENTION: Track consecutive empty iterations
        consecutiveEmptyIterations++;
        console.log(`[META-SYSOP-CONTINUATION] Consecutive empty iterations: ${consecutiveEmptyIterations}/${MAX_EMPTY_ITERATIONS}`);
        
        if (consecutiveEmptyIterations >= MAX_EMPTY_ITERATIONS) {
          console.log(`[META-SYSOP-CONTINUATION] 🛑 STOPPING - ${MAX_EMPTY_ITERATIONS} consecutive iterations without tool calls (infinite loop detected)`);
          sendEvent('progress', { message: `⚠️ Meta-SySop appears stuck - stopping after ${consecutiveEmptyIterations} empty iterations` });
          continueLoop = false;
        } else if (activeTaskListId) {
=======

        // 🚨 STUCK DETECTION: If 3+ iterations with no tool calls, stop to prevent infinite loop
        const recentIterations = conversationMessages.slice(-6); // Last 3 iterations (user + assistant pairs)
        const recentToolUses = recentIterations.filter((msg: any) =>
          msg.role === 'assistant' && msg.content.some((block: any) => block.type === 'tool_use')
        );

        if (recentToolUses.length === 0 && iterationCount > 3) {
          console.log(`[META-SYSOP-CONTINUATION] ❌ STUCK DETECTED - No tool calls in last 3 iterations. Ending to prevent infinite loop.`);

          // Auto-complete stuck tasks
          if (activeTaskListId) {
            try {
              const taskCheck = await readTaskList({ userId });
              const sessionTaskList = taskCheck.taskLists?.find((list: any) => list.id === activeTaskListId);
              const incompleteTasks = sessionTaskList?.tasks?.filter((t: any) =>
                t.status === 'pending' || t.status === 'in_progress'
              ) || [];

              for (const task of incompleteTasks) {
                await updateTask({
                  userId,
                  taskId: task.id,
                  status: 'completed',
                  result: '⚠️ Auto-completed - session ended without explicit completion',
                  completedAt: new Date()
                });
              }
              console.log(`[META-SYSOP-CONTINUATION] Auto-completed ${incompleteTasks.length} stuck tasks`);
            } catch (error: any) {
              console.error('[META-SYSOP-CONTINUATION] Failed to auto-complete tasks:', error);
            }
          }

          continueLoop = false;
        }
        else if (activeTaskListId) {
>>>>>>> 6961b1e2
          try {
            const taskCheck = await readTaskList({ userId });
            console.log(`[META-SYSOP-CONTINUATION] Task list read success: ${taskCheck.success}`);
            console.log(`[META-SYSOP-CONTINUATION] Task lists found: ${taskCheck.taskLists?.length || 0}`);

            const sessionTaskList = taskCheck.taskLists?.find((list: any) => list.id === activeTaskListId);
            console.log(`[META-SYSOP-CONTINUATION] Session task list found: ${!!sessionTaskList}`);
            console.log(`[META-SYSOP-CONTINUATION] Tasks: ${sessionTaskList?.tasks?.length || 0}`);

            const allTasks = sessionTaskList?.tasks || [];
            const inProgressTasks = allTasks.filter((t: any) => t.status === 'in_progress');
            const pendingTasks = allTasks.filter((t: any) => t.status === 'pending');
            const completedTasks = allTasks.filter((t: any) => t.status === 'completed');

            console.log(`[META-SYSOP-CONTINUATION] Completed: ${completedTasks.length}, In-progress: ${inProgressTasks.length}, Pending: ${pendingTasks.length}`);

            // ✅ FULL AUTONOMY: Let Meta-SySop decide when to continue
            // No forcing, no micromanagement - trust the AI to do its job
            const hasIncompleteTasks = inProgressTasks.length > 0 || pendingTasks.length > 0;

            if (hasIncompleteTasks && iterationCount < MAX_ITERATIONS) {
              console.log(`[META-SYSOP-CONTINUATION] ✅ Continuing naturally - incomplete tasks remain`);
              continueLoop = true; // Continue but don't inject forcing messages
            } else {
              // Either all tasks done or hit iteration limit
              console.log(`[META-SYSOP-CONTINUATION] ❌ Ending - all tasks complete or limit reached (iteration ${iterationCount}/${MAX_ITERATIONS})`);
              continueLoop = false;
            }
          } catch (error: any) {
            console.error('[META-SYSOP-CONTINUATION] Failed to check task status:', error);
            continueLoop = false;
          }
        } else {
          // No task list - end normally
          console.log('[META-SYSOP-CONTINUATION] No task list - ending session naturally');
          continueLoop = false;
        }
      }
    }

    // Safety check
    sendEvent('progress', { message: 'Running safety checks...' });
    const safety = await platformHealing.validateSafety();

    if (!safety.safe) {
      sendEvent('error', { 
        message: `Safety check failed: ${safety.issues.join(', ')}. Please review changes.` 
      });
      res.end();
      return;
    }

    // 🎯 POST-SAFETY CLEANUP: Clean up incomplete tasks from THIS session only
    // CRITICAL: This now runs AFTER safety check passes, and only affects THIS session's tasks
    // This prevents stuck tasks when Meta-SySop exits early (timeout, crash, etc)
    // 🐛 FIX: Only cleanup if work actually started (prevents auto-complete of just-created tasks)
    if (activeTaskListId) {
      try {
        console.log(`[META-SYSOP-CLEANUP] Safety passed - checking task list ${activeTaskListId} for incomplete tasks...`);
        const cleanupCheck = await readTaskList({ userId });
        if (cleanupCheck.success && cleanupCheck.taskLists) {
          // CRITICAL: Only clean up THE SPECIFIC task list from THIS session
          const sessionTaskList = cleanupCheck.taskLists.find((list: any) => list.id === activeTaskListId);
          if (sessionTaskList && sessionTaskList.status !== 'completed') {
            // 🐛 CRITICAL FIX: Only cleanup tasks that are stuck "in_progress"
            // NEVER touch "pending" tasks - they were never started
            // This prevents auto-completing tasks that Meta-SySop hasn't started yet
            const stuckTasks = sessionTaskList.tasks.filter((t: any) => t.status === 'in_progress');
            
            if (stuckTasks.length > 0) {
              console.log(`[META-SYSOP-CLEANUP] Found ${stuckTasks.length} stuck in_progress tasks - will auto-complete`);
              sendEvent('progress', { message: `Cleaning up ${stuckTasks.length} stuck tasks...` });

              // Only mark stuck "in_progress" tasks as completed
              for (const task of stuckTasks) {
                try {
                  await updateTask({
                    userId,
                    taskId: task.id,
                    status: 'completed',
                    result: '⚠️ Auto-completed (session ended with task in progress)',
                    completedAt: new Date()
                  });
                  console.log(`[META-SYSOP-CLEANUP] Marked stuck task "${task.title}" as completed`);
                } catch (error: any) {
                  console.error(`[META-SYSOP-CLEANUP] Failed to cleanup task ${task.id}:`, error);
                }
              }
              
              // Mark task list as completed since we cleaned up stuck tasks
              try {
                await db
                  .update(taskLists)
                  .set({ status: 'completed', completedAt: new Date() })
                  .where(eq(taskLists.id, activeTaskListId));
                console.log(`[META-SYSOP-CLEANUP] ✅ Task list ${activeTaskListId} marked as completed (had stuck tasks)`);
              } catch (error: any) {
                console.error('[META-SYSOP-CLEANUP] Failed to mark task list complete:', error);
              }
            } else {
              // No stuck tasks - all are pending or completed
              const pendingTasks = sessionTaskList.tasks.filter((t: any) => t.status === 'pending');
              const completedTasks = sessionTaskList.tasks.filter((t: any) => t.status === 'completed');
              console.log(`[META-SYSOP-CLEANUP] ℹ️ No stuck tasks. Status: ${completedTasks.length} completed, ${pendingTasks.length} pending - no cleanup needed`);
            }
          } else if (sessionTaskList?.status === 'completed') {
            console.log(`[META-SYSOP-CLEANUP] ✅ Task list already marked as completed`);
          } else {
            console.warn(`[META-SYSOP-CLEANUP] ⚠️ Session task list ${activeTaskListId} not found - skipping cleanup`);
          }
        }
      } catch (cleanupError: any) {
        console.error('[META-SYSOP-CLEANUP] Cleanup error (non-fatal):', cleanupError.message);
        // Don't throw - cleanup is best-effort
      }
    } else {
      // No task list to clean up - this is normal and expected
      console.log('[META-SYSOP-CLEANUP] ℹ️ No task list in this session (task tracking is optional)');
    }

    // Commit and push if enabled (autonomous - no approval required)
    let commitHash = '';
    if (autoCommit && fileChanges.length > 0 && !usedGitHubAPI) {
      // Only use fallback commit if commit_to_github tool wasn't used
      sendEvent('progress', { message: `✅ Committing ${fileChanges.length} file changes...` });
      commitHash = await platformHealing.commitChanges(`Fix: ${message.slice(0, 100)}`, fileChanges as any);
      console.log(`[META-SYSOP] ✅ Committed autonomously: ${fileChanges.length} files`);

      if (autoPush) {
        sendEvent('progress', { message: '✅ Pushing to GitHub (deploying to production)...' });
        await platformHealing.pushToRemote();
        console.log(`[META-SYSOP] ✅ Pushed to GitHub autonomously`);
      }
    } else if (usedGitHubAPI) {
      console.log(`[META-SYSOP] ℹ️ Skipping fallback commit - already committed via GitHub API`);
    }

    // Use Meta-SySop's response as-is (like Replit Agent)
    let finalMessage = fullContent || '✅ Done!';

    // Save assistant message
    const [assistantMsg] = await db
      .insert(chatMessages)
      .values({
        userId,
        projectId: null,
        fileId: null,
        role: 'assistant',
        content: finalMessage,
        isPlatformHealing: true,
        platformChanges: fileChanges.length > 0 ? { files: fileChanges } : null,
      })
      .returning();

    // Log audit trail
    await platformAudit.log({
      userId,
      action: 'heal',
      description: `Meta-SySop chat: ${message.slice(0, 100)}`,
      changes: fileChanges,
      backupId: undefined, // Backups removed for conversational performance
      commitHash,
      status: 'success',
    });

    sendEvent('done', { messageId: assistantMsg.id, commitHash, filesChanged: fileChanges.length });
    res.end();
  } catch (error: any) {
    console.error('[META-SYSOP-CHAT] Stream error:', error);
    
    // 🔥 RAILWAY FIX: Clear heartbeat on error
    if (heartbeatInterval) {
      clearInterval(heartbeatInterval);
      console.log('[META-SYSOP-HEARTBEAT] Cleared on error');
    }

    // Save error message to DB
    try {
      const errorMsg = `❌ Error: ${error.message}`;
      const [errorAssistantMsg] = await db.insert(chatMessages).values({
        userId,
        projectId: null,
        fileId: null,
        role: 'assistant',
        content: errorMsg,
        isPlatformHealing: true,
      }).returning();
      
      // Send error and done events, then close stream
      terminateStream(errorAssistantMsg.id, error.message);
    } catch (dbError: any) {
      // If we can't save to DB, at least send done event with generic ID
      console.error('[META-SYSOP-CHAT] Failed to save error message:', dbError);
      terminateStream('error-' + Date.now(), error.message);
    }
  } finally {
    // 🔥 RAILWAY FIX: ALWAYS clear heartbeat when stream ends
    // This ensures cleanup happens on success, error, or early termination
    if (heartbeatInterval) {
      clearInterval(heartbeatInterval);
      console.log('[META-SYSOP-HEARTBEAT] Cleared on stream end');
    }
  }
});

// Get pending changes for current user session
router.get('/pending-changes', isAuthenticated, isAdmin, async (req: any, res) => {
  try {
    const userId = req.authenticatedUserId;
    const pendingChanges = await platformHealing.getPendingChanges(userId);

    res.json({
      success: true,
      pendingChanges,
      count: pendingChanges.length,
    });
  } catch (error: any) {
    console.error('[META-SYSOP] Failed to get pending changes:', error);
    res.status(500).json({ error: error.message });
  }
});

// Deploy all pending changes to production (batch commit)
router.post('/deploy-all', isAuthenticated, isAdmin, async (req: any, res) => {
  try {
    const userId = req.authenticatedUserId;
    const result = await platformHealing.deployAllChanges(userId);

    res.json(result);
  } catch (error: any) {
    console.error('[META-SYSOP] Failed to deploy changes:', error);
    res.status(500).json({ error: error.message });
  }
});

// Discard all pending changes
router.delete('/discard-changes', isAuthenticated, isAdmin, async (req: any, res) => {
  try {
    const userId = req.authenticatedUserId;
    await platformHealing.discardPendingChanges(userId);

    res.json({
      success: true,
      message: 'All pending changes discarded',
    });
  } catch (error: any) {
    console.error('[META-SYSOP] Failed to discard changes:', error);
    res.status(500).json({ error: error.message });
  }
});

// ==================== BACKGROUND JOB ROUTES (Railway SSE timeout fix) ====================

// POST /api/meta-sysop/start - Start a new background job
router.post('/start', isAuthenticated, async (req: any, res) => {
  try {
    const { message } = req.body;
    const userId = req.authenticatedUserId;
    
    if (!message || typeof message !== 'string') {
      return res.status(400).json({ error: 'Message is required' });
    }

    const { createJob, startJobWorker } = await import('../services/metaSysopJobManager');
    
    // Create the job
    const job = await createJob(userId, message);
    
    // Start worker in background (fire and forget)
    startJobWorker(job.id);
    
    console.log('[META-SYSOP] Started background job:', job.id);
    
    res.json({ 
      success: true, 
      jobId: job.id,
      message: 'Job started successfully',
    });
  } catch (error: any) {
    console.error('[META-SYSOP] Failed to start job:', error);
    res.status(500).json({ error: error.message });
  }
});

// POST /api/meta-sysop/resume/:jobId - Resume an interrupted or failed job
router.post('/resume/:jobId', isAuthenticated, async (req: any, res) => {
  try {
    const { jobId } = req.params;
    const userId = req.authenticatedUserId;
    
    const { resumeJob } = await import('../services/metaSysopJobManager');
    
    // Resume the job
    await resumeJob(jobId, userId);
    
    console.log('[META-SYSOP] Resumed job:', jobId);
    
    res.json({ 
      success: true,
      message: 'Job resumed successfully',
    });
  } catch (error: any) {
    console.error('[META-SYSOP] Failed to resume job:', error);
    
    if (error.message.includes('not found')) {
      return res.status(404).json({ error: error.message });
    }
    if (error.message.includes('cannot be resumed')) {
      return res.status(400).json({ error: error.message });
    }
    
    res.status(500).json({ error: error.message });
  }
});

// GET /api/meta-sysop/job/:jobId - Get job status and details
router.get('/job/:jobId', isAuthenticated, async (req: any, res) => {
  try {
    const { jobId } = req.params;
    const userId = req.authenticatedUserId;
    
    const { getJob } = await import('../services/metaSysopJobManager');
    
    // Get the job
    const job = await getJob(jobId, userId);
    
    if (!job) {
      return res.status(404).json({ error: 'Job not found' });
    }
    
    res.json({ 
      success: true, 
      job,
    });
  } catch (error: any) {
    console.error('[META-SYSOP] Failed to get job:', error);
    res.status(500).json({ error: error.message });
  }
});

// GET /api/meta-sysop/active-job - Get user's active or interrupted job
router.get('/active-job', isAuthenticated, async (req: any, res) => {
  try {
    const userId = req.authenticatedUserId;
    
    // Find the most recent active, interrupted, or pending job
    const job = await db.query.metaSysopJobs.findFirst({
      where: (jobs, { and, eq, inArray }) => and(
        eq(jobs.userId, userId),
        inArray(jobs.status, ['pending', 'running', 'interrupted'])
      ),
      orderBy: (jobs, { desc }) => [desc(jobs.createdAt)],
    });
    
    console.log('[META-SYSOP] Active job query for user:', userId, job ? `found ${job.id}` : 'none found');
    
    res.json({ 
      success: true, 
      job: job || null,
    });
  } catch (error: any) {
    console.error('[META-SYSOP] Failed to get active job:', error);
    res.status(500).json({ error: error.message });
  }
});

// DELETE /api/meta-sysop/job/:jobId - Cancel/clean up a stuck job (admin)
router.delete('/job/:jobId', isAuthenticated, isAdmin, async (req: any, res) => {
  try {
    const { jobId } = req.params;
    const userId = req.authenticatedUserId;
    
    // Get the job
    const job = await db.query.metaSysopJobs.findFirst({
      where: (jobs, { eq }) => eq(jobs.id, jobId)
    });
    
    if (!job) {
      return res.status(404).json({ error: 'Job not found' });
    }
    
    // Admins can clean up any job, regular users can only clean up their own
    const user = req.user as any;
    if (!user.isOwner && job.userId !== userId) {
      return res.status(403).json({ error: 'You can only cancel your own jobs' });
    }
    
    // Mark as failed/interrupted
    await db.update(metaSysopJobs)
      .set({ 
        status: 'failed',
        error: 'Job cancelled by user',
        updatedAt: new Date()
      })
      .where(eq(metaSysopJobs.id, jobId));
    
    console.log('[META-SYSOP] Job cancelled:', jobId, 'by user:', userId);
    
    res.json({ 
      success: true,
      message: 'Job cancelled successfully',
    });
  } catch (error: any) {
    console.error('[META-SYSOP] Failed to cancel job:', error);
    res.status(500).json({ error: error.message });
  }
});

// GET /api/meta-sysop/chat-history - Fetch recent chat messages
router.get('/chat-history', isAuthenticated, async (req: any, res) => {
  try {
    const userId = req.authenticatedUserId;
    const limit = parseInt(req.query.limit as string) || 50;
    
    // Fetch recent messages for this user
    const messages = await db
      .select({
        id: chatMessages.id,
        role: chatMessages.role,
        content: chatMessages.content,
        createdAt: chatMessages.createdAt,
      })
      .from(chatMessages)
      .where(eq(chatMessages.userId, userId))
      .orderBy(desc(chatMessages.createdAt))
      .limit(limit);
    
    // Return in chronological order (oldest first)
    res.json({ 
      success: true, 
      messages: messages.reverse() 
    });
  } catch (error: any) {
    console.error('[META-SYSOP] Failed to fetch chat history:', error);
    res.status(500).json({ success: false, error: error.message });
  }
});

export default router;<|MERGE_RESOLUTION|>--- conflicted
+++ resolved
@@ -2776,18 +2776,6 @@
         // 🐛 FIX: Don't end if there are tasks still in progress - Meta-SySop might need another turn
         console.log(`[META-SYSOP-CONTINUATION] Iteration ${iterationCount}: No tool calls, checking if should continue...`);
         console.log(`[META-SYSOP-CONTINUATION] Active task list ID: ${activeTaskListId || 'none'}`);
-<<<<<<< HEAD
-        
-        // 🚨 INFINITE LOOP PREVENTION: Track consecutive empty iterations
-        consecutiveEmptyIterations++;
-        console.log(`[META-SYSOP-CONTINUATION] Consecutive empty iterations: ${consecutiveEmptyIterations}/${MAX_EMPTY_ITERATIONS}`);
-        
-        if (consecutiveEmptyIterations >= MAX_EMPTY_ITERATIONS) {
-          console.log(`[META-SYSOP-CONTINUATION] 🛑 STOPPING - ${MAX_EMPTY_ITERATIONS} consecutive iterations without tool calls (infinite loop detected)`);
-          sendEvent('progress', { message: `⚠️ Meta-SySop appears stuck - stopping after ${consecutiveEmptyIterations} empty iterations` });
-          continueLoop = false;
-        } else if (activeTaskListId) {
-=======
 
         // 🚨 STUCK DETECTION: If 3+ iterations with no tool calls, stop to prevent infinite loop
         const recentIterations = conversationMessages.slice(-6); // Last 3 iterations (user + assistant pairs)
@@ -2825,7 +2813,6 @@
           continueLoop = false;
         }
         else if (activeTaskListId) {
->>>>>>> 6961b1e2
           try {
             const taskCheck = await readTaskList({ userId });
             console.log(`[META-SYSOP-CONTINUATION] Task list read success: ${taskCheck.success}`);
